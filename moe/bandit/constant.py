# -*- coding: utf-8 -*-
"""Some default configuration parameters for bandit components."""
DEFAULT_BANDIT_HISTORICAL_INFO = {
                           "arms_sampled": {
                                            "arm1": {"win": 20, "loss": 5, "total": 25},
                                            "arm2": {"win": 20, "loss": 10, "total": 30},
                                            "arm3": {"win": 0, "loss": 0, "total": 0},
                                            }
                           }

# Epsilon subtypes
EPSILON_SUBTYPE_FIRST = 'first'
EPSILON_SUBTYPE_GREEDY = 'greedy'
DEFAULT_EPSILON_SUBTYPE = EPSILON_SUBTYPE_GREEDY
EPSILON_SUBTYPES = [
                EPSILON_SUBTYPE_FIRST,
                EPSILON_SUBTYPE_GREEDY,
                ]

# UCB subtypes
UCB_SUBTYPE_1 = 'UCB1'
UCB_SUBTYPE_1_TUNED = 'UCB1-tuned'
DEFAULT_UCB_SUBTYPE = UCB_SUBTYPE_1_TUNED
UCB_SUBTYPES = [
                UCB_SUBTYPE_1,
                UCB_SUBTYPE_1_TUNED,
                ]

<<<<<<< HEAD
# BLA subtypes
BLA_SUBTYPE_BLA = 'BLA'
DEFAULT_BLA_SUBTYPE = BLA_SUBTYPE_BLA
BLA_SUBTYPES = [
                BLA_SUBTYPE_BLA,
                ]

# See http://en.wikipedia.org/wiki/Bernoulli_distribution for more details.
=======
#: Used in :func:`moe.bandit.ucb1_tuned.UCB1Tuned.get_ucb_payoff`.
#: 0.25 is the maximum value the variance of a Bernoulli random variable can possibly take.
#: Because the variance formula is :math:`p(1-p)` where *p* is the probability of success
#: and the maximum value is when *p*=0.5. :math:`p(1-p) = 0.5(1-0.5) = 0.25`.
#: See http://en.wikipedia.org/wiki/Bernoulli_distribution for more details.
>>>>>>> fbe06a7a
MAX_BERNOULLI_RANDOM_VARIABLE_VARIANCE = 0.25

# Default Hyperparameters
DEFAULT_EPSILON = 0.05
DEFAULT_TOTAL_SAMPLES = 100
EPSILON_SUBTYPES_TO_DEFAULT_HYPERPARAMETER_INFOS = {
        EPSILON_SUBTYPE_FIRST: {'epsilon': DEFAULT_EPSILON,
                                'total_samples': DEFAULT_TOTAL_SAMPLES},
        EPSILON_SUBTYPE_GREEDY: {'epsilon': DEFAULT_EPSILON},
        }

# Bandit Endpoints
BANDIT_BLA_ENDPOINT = 'bla_endpoint'
BANDIT_EPSILON_ENDPOINT = 'epsilon_endpoint'
BANDIT_UCB_ENDPOINT = 'ucb_endpoint'
BANDIT_ENDPOINTS = [
                    BANDIT_BLA_ENDPOINT,
                    BANDIT_EPSILON_ENDPOINT,
                    BANDIT_UCB_ENDPOINT,
                    ]<|MERGE_RESOLUTION|>--- conflicted
+++ resolved
@@ -26,7 +26,6 @@
                 UCB_SUBTYPE_1_TUNED,
                 ]
 
-<<<<<<< HEAD
 # BLA subtypes
 BLA_SUBTYPE_BLA = 'BLA'
 DEFAULT_BLA_SUBTYPE = BLA_SUBTYPE_BLA
@@ -34,14 +33,11 @@
                 BLA_SUBTYPE_BLA,
                 ]
 
-# See http://en.wikipedia.org/wiki/Bernoulli_distribution for more details.
-=======
 #: Used in :func:`moe.bandit.ucb1_tuned.UCB1Tuned.get_ucb_payoff`.
 #: 0.25 is the maximum value the variance of a Bernoulli random variable can possibly take.
 #: Because the variance formula is :math:`p(1-p)` where *p* is the probability of success
 #: and the maximum value is when *p*=0.5. :math:`p(1-p) = 0.5(1-0.5) = 0.25`.
 #: See http://en.wikipedia.org/wiki/Bernoulli_distribution for more details.
->>>>>>> fbe06a7a
 MAX_BERNOULLI_RANDOM_VARIABLE_VARIANCE = 0.25
 
 # Default Hyperparameters
