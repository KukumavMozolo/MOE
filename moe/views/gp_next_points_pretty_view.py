--- conflicted
+++ resolved
@@ -109,8 +109,8 @@
     def compute_next_points_to_sample_response(self, params, optimization_method_name, route_name, *args, **kwargs):
         """Compute the next points to sample (and their expected improvement) using optimization_method_name from params in the request.
 
-        :param deserialized_request_params: the deserialized REST request, containing ei_optimization_parameters and gp_info
-        :type deserialized_request_params: a deserialized self.request_schema object as a dict
+        :param request_params: the deserialized REST request, containing ei_optimization_parameters and gp_info
+        :type request_params: a deserialized self.request_schema object as a dict
         :param optimization_method_name: the optimization method to use
         :type optimization_method_name: string in ``moe.views.constant.OPTIMIZATION_METHOD_NAMES``
         :param route_name: name of the route being called
@@ -119,14 +119,10 @@
         :param **kwargs: extra kwargs to be passed to optimization method
 
         """
-<<<<<<< HEAD
-        num_samples_to_generate = params.get('num_samples_to_generate')
         points_being_sampled = params.get('points_being_sampled')
         if points_being_sampled is not None:
             points_being_sampled = numpy.array(points_being_sampled)
-=======
         num_to_sample = params.get('num_to_sample')
->>>>>>> 98b58f98
 
         gaussian_process = _make_gp_from_params(params)
         domain = _make_domain_from_params(params)
@@ -143,21 +139,15 @@
                 domain,
                 expected_improvement_evaluator,
                 optimization_parameters,
-<<<<<<< HEAD
                 num_random_samples=num_random_samples,
                 )
 
         next_points = multistart_expected_improvement_optimization(
                 expected_improvement_optimizer,
                 optimization_parameters.num_multistarts,
-                num_samples_to_generate,
-=======
-                domain_type,
-                num_random_samples,
                 num_to_sample,
                 *args,
                 **kwargs
->>>>>>> 98b58f98
                 )
 
         expected_improvement = expected_improvement_evaluator.evaluate_at_point_list(
