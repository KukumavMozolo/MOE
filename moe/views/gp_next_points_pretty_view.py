--- conflicted
+++ resolved
@@ -11,16 +11,8 @@
 import moe.optimal_learning.python.cpp_wrappers.expected_improvement
 from moe.optimal_learning.python.cpp_wrappers.expected_improvement import ExpectedImprovement
 from moe.views.gp_pretty_view import GpPrettyView
-<<<<<<< HEAD
-from moe.views.schemas import GpInfo, ListOfPointsInDomain, ListOfExpectedImprovements, CovarianceInfo, BoundedDomainInfo, OptimizationInfo
 from moe.views.utils import _make_gp_from_params, _make_domain_from_params, _make_optimization_parameters_from_params
-from moe.optimal_learning.python.constant import TEST_EXPECTED_IMPROVEMENT_MC_ITERATIONS
-=======
-from moe.views.schemas import GpInfo, ListOfPointsInDomain, CovarianceInfo, BoundedDomainInfo, OptimizationInfo, OPTIMIZATION_TYPES_TO_SCHEMA_CLASSES
-from moe.views.utils import _make_gp_from_params, _make_domain_from_params
-from moe.optimal_learning.python.linkers import OPTIMIZATION_TYPES_TO_OPTIMIZATION_METHODS
-from moe.optimal_learning.python.constant import OPTIMIZATION_TYPE_TO_DEFAULT_PARAMETERS, DEFAULT_EXPECTED_IMPROVEMENT_MC_ITERATIONS
->>>>>>> d650e321
+from moe.optimal_learning.python.constant import DEFAULT_EXPECTED_IMPROVEMENT_MC_ITERATIONS
 
 
 class GpNextPointsRequest(colander.MappingSchema):
@@ -239,37 +231,5 @@
         return self.form_response({
                 'endpoint': route_name,
                 'points_to_sample': next_points.tolist(),
-<<<<<<< HEAD
-                'expected_improvement': expected_improvement.tolist(),
-                })
-=======
                 'expected_improvement': expected_improvement,
-                })
-
-    @staticmethod
-    def get_optimization_parameters_cpp(deserialized_request_params):
-        """Figure out which cpp_wrappers.* objects to construct from params.
-
-        :param deserialized_request_params: the deserialized REST request, containing ei_optimization_parameters
-        :type deserialized_request_params: a dictionary with a key ei_optimization_parameters containing a :class:`moe.views.schemas.EiOptimizationParameters()` object with optimization parameters
-
-        """
-        optimization_info = deserialized_request_params.get('optimization_info')
-        num_random_samples = optimization_info.get('num_random_samples')
-
-        optimization_method = OPTIMIZATION_TYPES_TO_OPTIMIZATION_METHODS[optimization_info.get('optimization_type')]
-        schema_class = OPTIMIZATION_TYPES_TO_SCHEMA_CLASSES[optimization_info.get('optimization_type')]()
-
-        # Start with defaults
-        optimization_parameters_dict = dict(OPTIMIZATION_TYPE_TO_DEFAULT_PARAMETERS[optimization_info.get('optimization_type')]._asdict())
-        for param, val in optimization_info.get('optimization_parameters', {}).iteritems():
-            # Override defaults as needed
-            optimization_parameters_dict[param] = val
-
-        # Validate optimization parameters
-        validated_optimization_parameters = schema_class.deserialize(optimization_parameters_dict)
-        validated_optimization_parameters['num_multistarts'] = optimization_info['num_multistarts']
-        optimization_parameters = optimization_method.cpp_parameters_class(**validated_optimization_parameters)
-
-        return optimization_method.cpp_optimizer_class, optimization_parameters, num_random_samples
->>>>>>> d650e321
+                })