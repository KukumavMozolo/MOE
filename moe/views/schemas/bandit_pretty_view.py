# -*- coding: utf-8 -*-
"""Base schemas for creating SampledArm and allocations for bandit endpoints along with base request/response schema components."""
import colander

from moe.bandit.constant import DEFAULT_EPSILON, DEFAULT_TOTAL_SAMPLES, EPSILON_SUBTYPE_FIRST, EPSILON_SUBTYPE_GREEDY
from moe.bandit.data_containers import SampleArm
from moe.views.schemas import base_schemas


class ArmAllocations(colander.MappingSchema):

    """Colander SingleArm Dictionary of (arm name, allocation) key-value pairs."""

    schema_type = colander.MappingSchema
    title = 'Arm Allocations'

    def __init__(self):
        """Allow any arm name to be a valid key."""
        super(ArmAllocations, self).__init__(colander.Mapping(unknown='preserve'))

    def validator(self, node, cstruct):
        """Raise an exception if the node value (cstruct) is not a valid dictionary of (arm name, allocation) key-value pairs.

        The total allocation must sums to 1.
        Each allocation is in range [0,1].

        :param node: the node being validated (usually self)
        :type node: colander.SchemaNode subclass instance
        :param cstruct: the value being validated
        :type cstruct: dictionary of (arm name, allocation) key-value pairs

        """
        total_allocation = 0.0
        for arm_name, allocation in cstruct.iteritems():
            total_allocation += allocation
            if not 0.0 <= allocation <= 1.0:
                raise colander.Invalid(node, msg='Allocation = {:f} must be in range [0,1].'.format(allocation))
        if total_allocation != 1.0:
            raise colander.Invalid(node, msg='Total Allocation = {:f} must be 1.0.'.format(total_allocation))


class ArmsSampled(colander.MappingSchema):

    """Colander SingleArm Dictionary of (arm name, SingleArm) key-value pairs."""

    schema_type = colander.MappingSchema
    title = 'Arms Sampled'

    def __init__(self):
        """Allow any arm name to be a valid key."""
        super(ArmsSampled, self).__init__(colander.Mapping(unknown='preserve'))

    def validator(self, node, cstruct):
        """Raise an exception if the node value (cstruct) is not a valid dictionary of (arm name, SingleArm) key-value pairs. Default value for variance of an arm is None.

        :param node: the node being validated (usually self)
        :type node: colander.SchemaNode subclass instance
        :param cstruct: the value being validated
        :type cstruct: dictionary of (arm name, SingleArm) key-value pairs

        """
        for arm_name, sample_arm in cstruct.iteritems():
            if not (set(sample_arm.keys()) == set(['win', 'loss', 'total']) or set(sample_arm.keys()) == set(['win', 'loss', 'total', 'variance'])):
                raise colander.Invalid(node, msg='Value = {:s} must be a valid SampleArm.'.format(sample_arm))
            if 'variance' not in sample_arm:
                sample_arm['variance'] = None
            SampleArm(sample_arm['win'], sample_arm['loss'], sample_arm['total'], sample_arm['variance'])


class BanditEpsilonFirstHyperparameterInfo(base_schemas.StrictMappingSchema):

    """The hyperparameter info needed for every  Bandit Epsilon-First request.

    **Required fields**

    :ivar epsilon: (*0.0 <= float64 <= 1.0*) epsilon value for epsilon-first bandit. This strategy pulls the optimal arm
      (best expected return) with if it is in exploitation phase (number sampled > epsilon * total_samples). Otherwise a random arm is pulled (exploration).
    :ivar total_samples: (*int >= 0*) total number of samples for epsilon-first bandit. total_samples is T from :doc:`bandit`.

    """

    epsilon = colander.SchemaNode(
            colander.Float(),
            validator=colander.Range(min=0.0, max=1.0),
            missing=DEFAULT_EPSILON,
            )

    total_samples = colander.SchemaNode(
            colander.Int(),
            validator=colander.Range(min=0),
            missing=DEFAULT_TOTAL_SAMPLES,
            )


class BanditEpsilonGreedyHyperparameterInfo(base_schemas.StrictMappingSchema):

    """The hyperparameter info needed for every  Bandit Epsilon request.

    **Required fields**

    :ivar epsilon: (*0.0 <= float64 <= 1.0*) epsilon value for epsilon-greedy bandit. This strategy pulls the optimal arm
      (best expected return) with probability 1-epsilon. With probability epsilon a random arm is pulled.

    """

    epsilon = colander.SchemaNode(
            colander.Float(),
            validator=colander.Range(min=0.0, max=1.0),
            missing=DEFAULT_EPSILON,
            )


#: Mapping from bandit epsilon subtypes (:const:`moe.bandit.constant.EPSILON_SUBTYPES`) to
#: hyperparameter info schemas, e.g., :class:`moe.views.schemas.bandit_pretty_view.BanditEpsilonFirstHyperparameterInfo`.
BANDIT_EPSILON_SUBTYPES_TO_HYPERPARAMETER_INFO_SCHEMA_CLASSES = {
        EPSILON_SUBTYPE_FIRST: BanditEpsilonFirstHyperparameterInfo,
        EPSILON_SUBTYPE_GREEDY: BanditEpsilonGreedyHyperparameterInfo,
        }


class BanditHistoricalInfo(base_schemas.StrictMappingSchema):

    """The Bandit historical info needed for every request.

    Contains:

        * arms_sampled - ArmsSampled

    """

    arms_sampled = ArmsSampled()


class BanditResponse(base_schemas.StrictMappingSchema):

    """A :mod:`moe.views.rest.bandit_epsilon` and :mod:`moe.views.rest.bandit_ucb` response colander schema.

    **Output fields**

    :ivar endpoint: (*str*) the endpoint that was called
<<<<<<< HEAD
    :ivar arms: (:class:`moe.views.schemas.bandit_pretty_view.ArmAllocations`) a dictionary of (arm name, allocaiton) key-value pairs
=======
    :ivar arms: (:class:`moe.views.schemas.bandit_pretty_view.ArmAllocations`) a dictionary of (arm name, allocation) key-value pairs
>>>>>>> fbe06a7a
    :ivar winner: (*str*) winning arm name

    **Example Response**

    .. sourcecode:: http

        Content-Type: text/javascript

        {
            "endpoint":"bandit_epsilon",
            "arm_allocations": {
                "arm1": 0.95,
                "arm2": 0.025,
                "arm3": 0.025,
                }
            "winner": "arm1",
        }

    """

    endpoint = colander.SchemaNode(colander.String())
    arm_allocations = ArmAllocations()
    winner = colander.SchemaNode(colander.String())<|MERGE_RESOLUTION|>--- conflicted
+++ resolved
@@ -138,11 +138,7 @@
     **Output fields**
 
     :ivar endpoint: (*str*) the endpoint that was called
-<<<<<<< HEAD
-    :ivar arms: (:class:`moe.views.schemas.bandit_pretty_view.ArmAllocations`) a dictionary of (arm name, allocaiton) key-value pairs
-=======
     :ivar arms: (:class:`moe.views.schemas.bandit_pretty_view.ArmAllocations`) a dictionary of (arm name, allocation) key-value pairs
->>>>>>> fbe06a7a
     :ivar winner: (*str*) winning arm name
 
     **Example Response**
