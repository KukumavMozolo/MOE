--- conflicted
+++ resolved
@@ -9,65 +9,7 @@
 from moe.views.constant import GP_NEXT_POINTS_KRIGING_ROUTE_NAME, GP_NEXT_POINTS_KRIGING_PRETTY_ROUTE_NAME, GP_NEXT_POINTS_KRIGING_OPTIMIZATION_METHOD_NAME
 from moe.views.gp_next_points_pretty_view import GpNextPointsPrettyView
 from moe.views.gp_pretty_view import PRETTY_RENDERER
-<<<<<<< HEAD
-
-
-class GpNextPointsKrigingRequest(GpNextPointsRequest):
-
-    """Extends the standard request :class:`moe.views.gp_next_points_pretty_view.GpNextPointsRequest` with kriging parameters.
-
-    **Required fields**
-
-        :gp_historical_info: a :class:`moe.views.schemas.GpHistoricalInfo` dict of historical data
-        :domain_info: a :class:`moe.views.schemas.BoundedDomainInfo` dict of domain information
-
-    **Optional fields**
-
-        :num_to_sample: number of next points to generate (default: 1)
-        :std_deviation_coef: a float used in Kriging, see Kriging implementation docs (default: 0.0)
-        :kriging_noise_variance: a positive (>= 0) float used in Kriging, see Kriging implementation docs (default: 0.0)
-        :covariance_info: a :class:`moe.views.schemas.CovarianceInfo` dict of covariance information
-        :optimiaztion_info: a :class:`moe.views.schemas.OptimizationInfo` dict of optimization information
-
-    **Example Request**
-
-    .. sourcecode:: http
-
-        Content-Type: text/javascript
-
-        {
-            "num_to_sample": 1,
-            "std_deviation_coef": 0.0,
-            "kriging_noise_variance": 0.0,
-            "gp_historical_info": {
-                "points_sampled": [
-                        {"value_var": 0.01, "value": 0.1, "point": [0.0]},
-                        {"value_var": 0.01, "value": 0.2, "point": [1.0]}
-                    ],
-                },
-            "domain_info": {
-                "dim": 1,
-                "domain_bounds": [
-                    {"min": 0.0, "max": 1.0},
-                    ],
-                },
-        }
-
-    """
-
-    std_deviation_coef = colander.SchemaNode(
-            colander.Float(),
-            missing=0.0,
-            )
-    # TODO(GH-257): Find a better value for missing here.
-    kriging_noise_variance = colander.SchemaNode(
-            colander.Float(),
-            missing=1e-8,
-            validator=colander.Range(min=0.0),
-            )
-=======
 from moe.views.schemas import GpNextPointsKrigingRequest
->>>>>>> 99a6e27b
 
 
 class GpNextPointsKriging(GpNextPointsPrettyView):
