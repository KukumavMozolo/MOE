--- conflicted
+++ resolved
@@ -3,14 +3,11 @@
 
 Includes:
 
-<<<<<<< HEAD
-import copy
-
-=======
     1. pretty and backend views
 
 """
->>>>>>> c802816b
+import copy
+
 from pyramid.view import view_config
 
 from moe.bandit.constant import DEFAULT_EPSILON, EPSILON_SUBTYPE_GREEDY
@@ -18,111 +15,11 @@
 from moe.views.bandit_pretty_view import BanditPrettyView
 from moe.views.constant import BANDIT_EPSILON_ROUTE_NAME, BANDIT_EPSILON_PRETTY_ROUTE_NAME
 from moe.views.pretty_view import PRETTY_RENDERER
-<<<<<<< HEAD
-from moe.views.schemas import ArmAllocations, BanditHistoricalInfo, BANDIT_EPSILON_SUBTYPES_TO_HYPERPARAMETER_INFO_SCHEMA_CLASSES
-from moe.views.utils import _make_bandit_historical_info_from_params
-
-
-class BanditEpsilonRequest(colander.MappingSchema):
-
-    """A bandit_epsilon request colander schema.
-
-    **Required fields**
-
-        :historical_info: a :class:`moe.views.schemas.BanditHistoricalInfo` object of historical data
-
-    **Optional fields**
-
-        :subtype: subtype of the epsilon bandit algorithm (default: greedy)
-        :hyperparameter_info: a :class:`moe.views.schemas.BanditEpsilonHyperparameterInfo` dict of hyperparameter information
-
-    **Example Minimal Request**
-
-    .. sourcecode:: http
-
-        Content-Type: text/javascript
-
-        {
-                    "historical_info": {
-                        "arms_sampled": {
-                                "arm1": {"win": 20, "loss": 5, "total": 25},
-                                "arm2": {"win": 20, "loss": 10, "total": 30},
-                                "arm3": {"win": 0, "loss": 0, "total": 0},
-                            },
-                        },
-        }
-
-    **Example Full Request**
-
-    .. sourcecode:: http
-
-        Content-Type: text/javascript
-
-        {
-                    "subtype": "greedy",
-                    "historical_info": {
-                        "arms_sampled": {
-                                "arm1": {"win": 20, "loss": 5, "total": 25},
-                                "arm2": {"win": 20, "loss": 10, "total": 30},
-                                "arm3": {"win": 0, "loss": 0, "total": 0},
-                            },
-                        },
-                    "hyperparameter_info": {
-                        "epsilon": 0.05,
-                        },
-        }
-
-    """
-
-    subtype = colander.SchemaNode(
-            colander.String(),
-            validator=colander.OneOf(EPSILON_SUBTYPES),
-            missing=EPSILON_SUBTYPE_GREEDY,
-            )
-    historical_info = BanditHistoricalInfo()
-    hyperparameter_info = colander.SchemaNode(
-            colander.Mapping(unknown='preserve'),
-            missing={},
-            )
-
-
-class BanditEpsilonResponse(colander.MappingSchema):
-
-    """A bandit  response colander schema.
-
-    **Output fields**
-
-        :endpoint: the endpoint that was called
-        :arms: a dictionary of (arm name, allocation) key-value pairs (:class:`moe.views.schemas.ArmAllocations`)
-        :winner: winning arm name
-
-    **Example Response**
-
-    .. sourcecode:: http
-
-    {
-                "endpoint":"bandit_epsilon",
-                "arm_allocations": {
-                    "arm1": 0.95,
-                    "arm2": 0.025,
-                    "arm3": 0.025,
-                    }
-                "winner": "arm1",
-    }
-
-    """
-
-    endpoint = colander.SchemaNode(colander.String())
-    arm_allocations = ArmAllocations()
-    winner = colander.SchemaNode(colander.String())
-
-
-=======
+from moe.views.schemas.bandit_pretty_view import BANDIT_EPSILON_SUBTYPES_TO_HYPERPARAMETER_INFO_SCHEMA_CLASSES
 from moe.views.schemas.rest.bandit_epsilon import BanditEpsilonRequest, BanditEpsilonResponse
 from moe.views.utils import _make_bandit_historical_info_from_params
 
 
->>>>>>> c802816b
 class BanditEpsilonView(BanditPrettyView):
 
     """Views for bandit_epsilon endpoints."""
