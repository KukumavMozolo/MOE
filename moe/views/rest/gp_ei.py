--- conflicted
+++ resolved
@@ -31,7 +31,7 @@
     **Optional fields**
 
         :points_being_sampled: list of points in domain being sampled in concurrent experiments (default: []) (:class:`moe.views.schemas.ListOfPointsInDomain`)
-        :mc_iterations: number of Monte Carlo (MC) iterations to perform in numerical integration to calculate EI (default: 1000)
+        :mc_iterations: number of Monte Carlo (MC) iterations to perform in numerical integration to calculate EI
         :covariance_info: a :class:`moe.views.schemas.CovarianceInfo` dict of covariance information
 
     **Example Minimal Request**
@@ -166,20 +166,14 @@
         """
         params = self.get_params_from_request()
 
-<<<<<<< HEAD
-        # TODO(eliu, sclark): change REST interface to give points_to_evaluate with shape
+        # TODO(sclark): (GH-99) Change REST interface to give points_to_evaluate with shape
         # (num_to_evaluate, num_to_sample, dim)
-        # Here we assume shape is (num_to_evaluate, dim) so we insert an axis
-        points_to_evaluate = numpy.array(params.get('points_to_evaluate'))[..., numpy.newaxis, :]
-        points_being_sampled = numpy.array(params.get('points_being_sampled'))
-        gp_info = params.get('gp_info')
-=======
-        points_to_evaluate = numpy.array(params.get('points_to_evaluate'))
+        # Here we assume the shape is (num_to_evaluate, dim) so we insert an axis, making num_to_sample = 1.
+        points_to_evaluate = numpy.array(params.get('points_to_evaluate'))[:, numpy.newaxis, :]
         points_being_sampled = params.get('points_being_sampled')
         if points_being_sampled is not None:
             points_being_sampled = numpy.array(points_being_sampled)
         gaussian_process = _make_gp_from_params(params)
->>>>>>> e3f823d3
 
         expected_improvement_evaluator = ExpectedImprovement(
                 gaussian_process,
