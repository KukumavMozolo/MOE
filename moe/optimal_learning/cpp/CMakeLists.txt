# CMakeListsltxt for the optimal_learning project
# Style Notes:
# This tries to follow the spirit of Google's Shell Style Guide.
# There is no notion of "readonly" variables, so these are in all-caps (as per style) and marked with a comment.
#
# Source files are listed at the top of this file. New sources should be added to the appropriate list.
#
# At the top of this file we define several EXTRA_* variables. These variables are meant to be added to each
# target/library via set_target_properties(). These variables represent reasonable defautls; users should feel free
# to alter them (for all targets at once) or modify individual targets.
cmake_minimum_required(VERSION 2.8.9)
# 2.8.8: OBJECT functionality in add_library
#        Workaround: build the OBJECT libraries into STATIC or SHARED libs and proceed accordingly.
# 2.8.9: CMAKE_POSITION_INDEPENDENT_CODE variable (don't have to think about platform-independent way to add -fPIC everywhere)
#        If unavailable, you can add -fPIC (or equivalent) to CMAKE_CXX_FLAGS and remove CMAKE_POSITION_INDEPENDENT_CODE.
#
# TODO(GH-120): Require version 2.8.12. Instead of:
# set_target_properties(
#   OPTIMAL_LEARNING_CORE_BUNDLE PROPERTIES
#   COMPILE_FLAGS "${EXTRA_COMPILE_FLAGS}"
#   COMPILE_DEFINITIONS "${EXTRA_COMPILE_DEFINITIONS}"
#   )
# the new cmake lets us do:
#   target_compile_definitions(OPTIMAL_LEARNING_CORE_BUNDLE PUBLIC "${EXTRA_COMPILE_DEFINITIONS}")
# and so on for options/flags, includes, etc. We already do this with target_link_libraries(), and 2.8.12 just
# lets us make the usage more uniform. This gives more flexibility and gets rid of the clunky
# set_target_properties() interface (unclear overwrite behavior, list expansion, etc).
# It also lets us specify separate public/private interfaces and delineate which options/links were used in compilation.
project(optimal_learning)

#### Build type
# Why wouldn't you always want the -g flag?
if(NOT CMAKE_BUILD_TYPE)
  set(CMAKE_BUILD_TYPE RelWithDebInfo)
endif()

#### User configured external dependencies
# Sometimes cmake has difficulty finding Python (e.g., multiple installations, especially on OS X with
# system vs macport/homebrew versions); explicitly specify the location of Python when that happens.
# See documentation in FindPythonLibs.cmake for more information.
if (EXISTS ${MOE_PYTHON_INCLUDE_DIR})
  set(PYTHON_INCLUDE_DIR
    ${MOE_PYTHON_INCLUDE_DIR}
    CACHE PATH "Path to where Python.h is found."
    )
endif()
if (EXISTS ${MOE_PYTHON_LIBRARY})
  set(PYTHON_LIBRARY
    ${MOE_PYTHON_LIBRARY}
    CACHE FILEPATH "Path to Python shared object (e.g., libpython2.7.so or .dylib)."
    )
endif()

#### External dependencies
find_package(PythonLibs REQUIRED)
<<<<<<< HEAD
find_package(Boost 1.51 REQUIRED COMPONENTS python)
if (EXISTS ${MOE_PYTHON_INC_DIR})
    set(PYTHON_INCLUDE_DIRS
        ${MOE_PYTHON_INC_DIR}
        )
endif()
if (EXISTS ${MOE_PYTHON_LIB})
    set(PYTHON_LIBRARIES
        ${MOE_PYTHON_LIB}
        )
endif()
=======
find_package(Boost 1.51 COMPONENTS python REQUIRED)
>>>>>>> ad4467eb

include_directories(${PYTHON_INCLUDE_DIRS})
include_directories(${Boost_INCLUDE_DIRS})

#### Sources
# Lists of source files that are dependencies. Currently we have one group for "core" functionality,
# one group for their test files, and one group for the C++<->Python interface.
# Do not include files with main() or BOOST_PYTHON_MODULE since no sources depend on those files.
# readonly
set(OPTIMAL_LEARNING_CORE_SOURCES
  gpp_covariance.cpp
  gpp_domain.cpp
  gpp_exception.cpp
  gpp_heuristic_expected_improvement_optimization.cpp
  gpp_linear_algebra.cpp
  gpp_logging.cpp
  gpp_math.cpp
  gpp_model_selection_and_hyperparameter_optimization.cpp
  gpp_random.cpp
  gpp_expected_improvement_gpu.cpp
  )

# readonly
set(OPTIMAL_LEARNING_TEST_SOURCES
  gpp_covariance_test.cpp
  gpp_domain_test.cpp
  gpp_geometry_test.cpp
  gpp_heuristic_expected_improvement_optimization_test.cpp
  gpp_linear_algebra_test.cpp
  gpp_math_test.cpp
  gpp_model_selection_and_hyperparameter_optimization_test.cpp
  gpp_optimization_test.cpp
  gpp_random_test.cpp
  gpp_test_utils.cpp
  gpp_test_utils_test.cpp
  gpp_expected_improvement_gpu_test.cpp
  )

# readonly
set(OPTIMAL_LEARNING_PYTHON_SOURCES
  gpp_python.cpp
  gpp_python_common.cpp
  gpp_python_expected_improvement.cpp
  gpp_python_gaussian_process.cpp
  gpp_python_model_selection.cpp
  gpp_python_test.cpp
  )

# readonly
set(DEMO_NAMES
  demo_hyper
  demo_EI
  demo_full
  )

# readonly
set(DEMO_SOURCES
  gpp_hyperparameter_optimization_demo.cpp
  gpp_expected_improvement_demo.cpp
  gpp_hyper_and_EI_demo.cpp
  )

#### Extra flags and definitions
# These are meant to be reasonable defaults. Users should feel free to alter the definitions (changing
# all targets) or append to individual targets as desired.

#### Extra link flags
# e.g., add -fprofile-arcs -ftest-coverage to use gcov
# This list need to be quoted.
# readonly
set(EXTRA_LINK_FLAGS "")

#### Extra compiler flags
# This list need to be quoted.
# readonly
set(EXTRA_COMPILE_FLAGS " -march=native")

if(${CMAKE_SYSTEM_NAME} MATCHES "Darwin" AND "${CMAKE_CXX_COMPILER_ID}" STREQUAL "GNU")
  # Remove -march=native to prevent gcc from generating AVX (and newer) x86 extension instructions. OS X's GNU
  # assembler (as) is too old to parse these; they have been on Intel hardware since 2008 and AMD since 2011.
  # Power users: this can be overcome by replacing the program "as" with a script to invoke clang's assembler.
  # This can be valuable: performance gains from this one flag may be some 10-15%. Script example:
  # http://mac-os-forge.2317878.n4.nabble.com/gcc-as-AVX-binutils-and-MacOS-X-10-7-tp144472p144475.html
  string(REGEX REPLACE "-march=native" "" EXTRA_COMPILE_FLAGS ${EXTRA_COMPILE_FLAGS})
endif()

# Set some reasonable default extra flags for various compilers.
if("${CMAKE_CXX_COMPILER_ID}" STREQUAL "GNU")
  set(EXTRA_COMPILE_FLAGS "${EXTRA_COMPILE_FLAGS} -ftree-vectorize")
elseif("${CMAKE_CXX_COMPILER_ID}" STREQUAL "Intel")
  set(EXTRA_COMPILE_FLAGS "${EXTRA_COMPILE_FLAGS} -restrict -fstrict-aliasing -alias-const -ftz -no-prec-div -no-prec-sqrt -fast-transcendentals -opt-subscript-in-range -fp-model fast=1")
endif()

#### Extra compiler definitions
# Do not quote these lists.
# readonly
set(EXTRA_COMPILE_DEFINITIONS_WARNING OL_WARNING_PRINT=1)
# readonly
set(EXTRA_COMPILE_DEFINITIONS_DEBUG OL_DEBUG_PRINT=1)

# readonly
set(EXTRA_COMPILE_DEFINITIONS "")
if(CMAKE_BUILD_TYPE MATCHES "RelWithDebInfo")
  set(EXTRA_COMPILE_DEFINITIONS ${EXTRA_COMPILE_DEFINITIONS_WARNING})
elseif(CMAKE_BUILD_TYPE MATCHES "Debug")
  set(EXTRA_COMPILE_DEFINITIONS ${EXTRA_COMPILE_DEFINITIONS_DEBUG})
endif()

# Sets up an object library target. Object libraries essentially create a subdirectory with a
# "%.o" target in a Makefile. That is, it sets up targets for each specified source file but
# does not produce an archive. The resulting "library" is not linked, but it can be used as
# a dependency for other "real" cmake targets. This saves compile time.
# See: http://www.cmake.org/Wiki/CMake/Tutorials/Object_Library
#
# INPUTS
# name: the name of the object library; cmake will produce a subdirectory with this name
#       holding the object files and you refer to this name when specifying dependencies
# sources: list of source files to be compiled into the object library
# compile_flags: list of additional compilation flags to use
# compile_definitions: list of additional compilation definitions to use (DO NOT QUOTE THIS!)
function(configure_object_library name sources compile_flags compile_definitions)
  add_library(
    ${name} OBJECT
    ${sources}
    )
  set_target_properties(
    ${name} PROPERTIES
    COMPILE_FLAGS "${compile_flags}"
    COMPILE_DEFINITIONS "${compile_definitions}"
    )
endfunction(configure_object_library)

# Adds cmake executable targets for all specified name, source pairs.
# Each "source" file must have a main() function.
#
# Note: this creates object libraries for each executable source; for a source
#       named "foo.cpp", the object lib will be called "foo".
#
# INPUTS:
# exec_names: a list of names of executables
# exec_sources: a list of sources with main()
# compile_flags: list of additional compilation flags to use
# compile_definitions: list of additional compilation definitions to use (DO NOT QUOTE THIS!)
function(configure_exec_targets exec_names exec_sources dependencies compile_flags compile_definitions)
  list(LENGTH exec_names num_demos)
  math(EXPR num_demos "${num_demos} - 1")
  foreach(index RANGE ${num_demos})
    list(GET exec_names ${index} name)
    list(GET exec_sources ${index} source)

    # Drop the ".cpp" file ending to produce the library name.
    string(REGEX REPLACE "\\.cpp" "" object_name ${source})

    # C/C++'s ODR means we can only have one executable src per object lib.
    # This is a performance optimization: putting the excutable srcs in object
    # libs allows them to be compiled in parallel with all other source files.
    configure_object_library(
      ${object_name}
      ${source}
      "${compile_flags}"
      "${compile_definitions}"
      )

    add_executable(
      ${name}
      $<TARGET_OBJECTS:${object_name}>
      ${dependencies}
      )

    set_target_properties(
      ${name} PROPERTIES
      PREFIX ""
      COMPILE_FLAGS "${compile_flags}"
      COMPILE_DEFINITIONS "${compile_definitions}"
      LINK_FLAGS "${EXTRA_LINK_FLAGS}"
      )
    if (${MOE_USE_GPU} MATCHES "1")
        add_dependencies(${name} GPU_LIB)
        target_link_libraries(${name} ${CUDA_LIBRARIES} ${CMAKE_BINARY_DIR}/gpu/libGPU.so)
    endif()
  endforeach()
endfunction(configure_exec_targets)

#### Basic compiler flags
# Enable position independent code (gcc: -fPIC) by default.
# PIC is safer (code doesn't have to be located in the same place in memory every time) and all but
# required when generating 64-bit shared libraries.
# In x86-64, the well-known penalty from the x86 (32bit) days is all but gone; the addition of the new
# Relative Instruction Pointer addressing mode eliminates much of the previous overhead.
# http://eli.thegreenplace.net/2011/11/11/position-independent-code-pic-in-shared-libraries-on-x64/
# http://www.technovelty.org/c/position-independent-code-and-x86-64-libraries.html
set(CMAKE_POSITION_INDEPENDENT_CODE ON)

# Define some extra warnings (not enabled by -Wall -Wextra) for C/C++ that are nonetheless useful for guarding
# against potential errors, bad style, etc.
# Note: -Weffc++ is a useful one to check periodically, but its false positive rate is annoying.
# TODO(GH-151): With later versions of gcc, add: -Wuseless-cast -Wdate-time -Wfloat-conversion
set(EXTRA_C_WARNINGS " -Wundef -Wshadow -Wswitch-default -Wformat-nonliteral -Wpointer-arith -Wcast-align -Wcast-qual -Wwrite-strings -Wlogical-op")
set(EXTRA_C++_WARNINGS " -Wold-style-cast -Wnon-virtual-dtor -Wctor-dtor-privacy -Woverloaded-virtual -Wsign-promo -Wzero-as-null-pointer-constant -Wnoexcept -Wstrict-null-sentinel")

# Set baseline C++ flags; these should be good for everyone. The first two (C++11, OpenMP) are required.
# Set C++11
# Enable OpenMP
# Add extra warnings to guard against common error sources/bad style.
# Add (gcc) math flags; these strictly improve performance with no loss of "safety."
set(CMAKE_CXX_FLAGS "${CMAKE_CXX_FLAGS} -std=c++11 -fopenmp -Wall -Wextra ${EXTRA_C_WARNINGS} ${EXTRA_C++_WARNINGS} -fno-trapping-math -fno-signaling-nans -fno-math-errno")

# O3 takes longer to compile and the code produced is at best no faster than O2 (gcc, icc).
string(REGEX REPLACE "O3" "O2" CMAKE_CXX_FLAGS_RELEASE ${CMAKE_CXX_FLAGS_RELEASE})

#### GPU Component
# readonly
set(EXTRA_COMPILE_DEFINITIONS_GPU OL_GPU_ENABLED)

set(GPU_CC "")
set(GPU_CXX "")
if (EXISTS ${MOE_GPU_CC})
    set(GPU_CC ${MOE_GPU_CC})
endif()
if (EXISTS ${MOE_GPU_CXX})
    set(GPU_CXX ${MOE_GPU_CXX})
endif()

if (${MOE_USE_GPU} MATCHES "1")
    find_package(CUDA)
    include_directories(${CUDA_INCLUDE_DIRS})
    set(EXTRA_COMPILE_DEFINITIONS ${EXTRA_COMPILE_DEFINITIONS}
       ${EXTRA_COMPILE_DEFINITIONS_GPU})
    if(EXISTS ${CMAKE_BINARY_DIR}/gpu/)
        add_custom_target(
            GPU_LIB
            WORKING_DIRECTORY ${CMAKE_BINARY_DIR}/gpu/
            COMMAND CC=${GPU_CC} CXX=${GPU_CXX} cmake ${CMAKE_SOURCE_DIR}/gpu/
            COMMAND make
            )
        else()
            add_custom_target(
                GPU_FOLDER
                WORKING_DIRECTORY ${CMAKE_BINARY_DIR}
                COMMAND mkdir ${CMAKE_BINARY_DIR}/gpu/
                )
            add_custom_target(
                GPU_LIB
                DEPENDS GPU_FOLDER
                WORKING_DIRECTORY ${CMAKE_BINARY_DIR}/gpu/
                COMMAND CC=${GPU_CC} CXX=${GPU_CXX} cmake ${CMAKE_SOURCE_DIR}/gpu/
                COMMAND make
                )
    endif()
endif()


#### Object libraries
# See configure_object_library() function comments for more details.
# WARNING: You MUST have compatible flags set between OBJECT libraries and targets that depend on them!
# e.g., not setting -fPIC in OBJECT libraries makes then unusable in shared libs, setting -fpack-struct
# in one place but not another leads to binary incompatibility, etc.
configure_object_library(
  OPTIMAL_LEARNING_CORE_BUNDLE
  "${OPTIMAL_LEARNING_CORE_SOURCES}"
  "${EXTRA_COMPILE_FLAGS}"
  "${EXTRA_COMPILE_DEFINITIONS}"
  )
configure_object_library(
  OPTIMAL_LEARNING_TEST_BUNDLE
  "${OPTIMAL_LEARNING_TEST_SOURCES}"
  "${EXTRA_COMPILE_FLAGS}"
  "${EXTRA_COMPILE_DEFINITIONS}"
  )
configure_object_library(
  OPTIMAL_LEARNING_PYTHON_BUNDLE
  "${OPTIMAL_LEARNING_PYTHON_SOURCES}"
  "${EXTRA_COMPILE_FLAGS}"
  "${EXTRA_COMPILE_DEFINITIONS}"
  )

#### "GPP" library: for connecting Python to C++
# Make an empty __init__.py file to turn the build directory into a package.
# This file is required to do "import path.to.library.GPP" in Python.
add_custom_command(
  OUTPUT __init__.py
  WORKING_DIRECTORY ${CMAKE_BINARY_DIR}
  COMMAND echo 'r"""Built C++ files."""' > __init__.py
  )

# Rule for GPP library; includes dependency on having __init__.py in the same directory
add_library(
  GPP SHARED
  $<TARGET_OBJECTS:OPTIMAL_LEARNING_PYTHON_BUNDLE>
  $<TARGET_OBJECTS:OPTIMAL_LEARNING_CORE_BUNDLE>
  $<TARGET_OBJECTS:OPTIMAL_LEARNING_TEST_BUNDLE>
  ${CMAKE_BINARY_DIR}/__init__.py
  )
if (${MOE_USE_GPU} MATCHES "1")
    add_dependencies(GPP GPU_LIB)
endif()

if (${MOE_USE_GPU} MATCHES "1")
    target_link_libraries(GPP ${PYTHON_LIBRARIES} ${Boost_LIBRARIES}
        ${CUDA_LIBRARIES} ${CMAKE_BINARY_DIR}/gpu/libGPU.so)
else()
    target_link_libraries(GPP ${PYTHON_LIBRARIES} ${Boost_LIBRARIES})
endif()
        
# Make sure lib ends in ".so"
set_target_properties(
  GPP PROPERTIES
  PREFIX ""
  SUFFIX .so
  COMPILE_FLAGS "${EXTRA_COMPILE_FLAGS}"
  COMPILE_DEFINITIONS "${EXTRA_COMPILE_DEFINITIONS}"
  LINK_FLAGS "${EXTRA_LINK_FLAGS}"
  )

##### "EPI" executable: for testing purposes
set(
  dependencies
  $<TARGET_OBJECTS:OPTIMAL_LEARNING_CORE_BUNDLE>
  $<TARGET_OBJECTS:OPTIMAL_LEARNING_TEST_BUNDLE>
  )
configure_exec_targets(
  EPI
  gpp_core.cpp
  "${dependencies}"
  "${EXTRA_COMPILE_FLAGS}"
  "${EXTRA_COMPILE_DEFINITIONS}"
  )

#### Demo executables
set(dependencies $<TARGET_OBJECTS:OPTIMAL_LEARNING_CORE_BUNDLE> gpp_test_utils.cpp)
configure_exec_targets(
  "${DEMO_NAMES}"
  "${DEMO_SOURCES}"
  "${dependencies}"
  "${EXTRA_COMPILE_FLAGS}"
  "${EXTRA_COMPILE_DEFINITIONS}"
  )

# Dummy target named "demos" that builds all demos
add_custom_target(demos)
add_dependencies(demos ${DEMO_NAMES})<|MERGE_RESOLUTION|>--- conflicted
+++ resolved
@@ -53,21 +53,7 @@
 
 #### External dependencies
 find_package(PythonLibs REQUIRED)
-<<<<<<< HEAD
-find_package(Boost 1.51 REQUIRED COMPONENTS python)
-if (EXISTS ${MOE_PYTHON_INC_DIR})
-    set(PYTHON_INCLUDE_DIRS
-        ${MOE_PYTHON_INC_DIR}
-        )
-endif()
-if (EXISTS ${MOE_PYTHON_LIB})
-    set(PYTHON_LIBRARIES
-        ${MOE_PYTHON_LIB}
-        )
-endif()
-=======
 find_package(Boost 1.51 COMPONENTS python REQUIRED)
->>>>>>> ad4467eb
 
 include_directories(${PYTHON_INCLUDE_DIRS})
 include_directories(${Boost_INCLUDE_DIRS})
