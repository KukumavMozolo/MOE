# -*- coding: utf-8 -*-
"""Some default configuration parameters for optimal_learning components."""
from collections import namedtuple

import moe.optimal_learning.python.python_version.optimization as python_optimization
import moe.views.constant as views_constant

# Multithreading constants
# Default number of threads to use in computation
DEFAULT_MAX_NUM_THREADS = 4
# Maximum number of threads that a user can specify
# TODO(GH-301): make this a server configurable value or set appropriate openmp env var
MAX_ALLOWED_NUM_THREADS = 10000

# Covariance constants
SQUARE_EXPONENTIAL_COVARIANCE_TYPE = 'square_exponential'

COVARIANCE_TYPES = [
        SQUARE_EXPONENTIAL_COVARIANCE_TYPE,
        ]

# GP Defaults
GaussianProcessParameters = namedtuple(
        'GaussianProcessParameters',
        [
            'length_scale',
            'signal_variance',
            ],
        )

DEFAULT_GAUSSIAN_PROCESS_PARAMETERS = GaussianProcessParameters(
    length_scale=[0.2],
    signal_variance=1.0,
    )

# Domain constants
TENSOR_PRODUCT_DOMAIN_TYPE = 'tensor_product'
SIMPLEX_INTERSECT_TENSOR_PRODUCT_DOMAIN_TYPE = 'simplex_intersect_tensor_product'

DOMAIN_TYPES = [
        TENSOR_PRODUCT_DOMAIN_TYPE,
        SIMPLEX_INTERSECT_TENSOR_PRODUCT_DOMAIN_TYPE,
        ]

# Optimizer constants
NULL_OPTIMIZER = 'null_optimizer'
NEWTON_OPTIMIZER = 'newton_optimizer'
GRADIENT_DESCENT_OPTIMIZER = 'gradient_descent_optimizer'

OPTIMIZER_TYPES = [
        NULL_OPTIMIZER,
        NEWTON_OPTIMIZER,
        GRADIENT_DESCENT_OPTIMIZER,
        ]

# Likelihood constants
LEAVE_ONE_OUT_LOG_LIKELIHOOD = 'leave_one_out_log_likelihood'
LOG_MARGINAL_LIKELIHOOD = 'log_marginal_likelihood'

LIKELIHOOD_TYPES = [
        LEAVE_ONE_OUT_LOG_LIKELIHOOD,
        LOG_MARGINAL_LIKELIHOOD,
        ]

# EI Defaults
DEFAULT_EXPECTED_IMPROVEMENT_MC_ITERATIONS = 10000
TEST_EXPECTED_IMPROVEMENT_MC_ITERATIONS = 50

<<<<<<< HEAD
DEFAULT_OPTIMIZATION_MULTISTARTS = 200
TEST_OPTIMIZATION_MULTISTARTS = 3
PRETTY_OPTIMIZATION_MULTISTARTS = 40
=======
DEFAULT_NEWTON_MULTISTARTS = 200
DEFAULT_GRADIENT_DESCENT_MULTISTARTS = 10000
DEFAULT_OPTIMIZER_MULTISTARTS = 10000
TEST_OPTIMIZER_MULTISTARTS = 3
PRETTY_OPTIMIZER_MULTISTARTS = 40
>>>>>>> 8ad3fb4b

DEFAULT_OPTIMIZER_NUM_RANDOM_SAMPLES = 4000
TEST_OPTIMIZER_NUM_RANDOM_SAMPLES = 3

# DEFAULT_NEWTON_MULTISTARTS = 200
# DEFAULT_NEWTON_PARAMETERS = python_optimization.NewtonParameters(
#         max_num_steps=100,
#         gamma=1.05,
#         time_factor=1.0e-2,
#         max_relative_change=1.0,
#         tolerance=1.0e-9,
#         )

DEFAULT_NEWTON_MULTISTARTS_MODEL_SELECTION = 200
DEFAULT_NEWTON_NUM_RANDOM_SAMPLES_MODEL_SELECTION = 0
DEFAULT_NEWTON_PARAMETERS_MODEL_SELECTION = python_optimization.NewtonParameters(
        max_num_steps=150,
        gamma=1.2,
        time_factor=5.0e-4,
        max_relative_change=1.0,
        tolerance=1.0e-9,
        )

TEST_GRADIENT_DESCENT_PARAMETERS = python_optimization.GradientDescentParameters(
        max_num_steps=5,
        max_num_restarts=2,
        num_steps_averaged=1,
        gamma=0.4,
        pre_mult=1.0,
        max_relative_change=1.0,
        tolerance=1.0e-3,
        )

DEMO_GRADIENT_DESCENT_PARAMETERS = python_optimization.GradientDescentParameters(
        max_num_steps=50,
        max_num_restarts=4,
        num_steps_averaged=0,
        gamma=0.4,
        pre_mult=1.4,
        max_relative_change=1.0,
        tolerance=1.0e-6,
        )

# DEFAULT_GRADIENT_DESCENT_MULTISTARTS = 400
# DEFAULT_GRADIENT_DESCENT_PARAMETERS = python_optimization.GradientDescentParameters(
#         max_num_steps=400,
#         max_num_restarts=10,
#         num_steps_averaged=10,
#         gamma=0.7,
#         pre_mult=0.4,
#         max_relative_change=1.0,
#         tolerance=1.0e-6,
#         )

DEFAULT_GRADIENT_DESCENT_MULTISTARTS_MODEL_SELECTION = 400
DEFAULT_GRADIENT_DESCENT_NUM_RANDOM_SAMPLES_MODEL_SELECTION = 0
DEFAULT_GRADIENT_DESCENT_PARAMETERS_MODEL_SELECTION = python_optimization.GradientDescentParameters(
        max_num_steps=600,
        max_num_restarts=10,
        num_steps_averaged=0,
        gamma=0.9,
        pre_mult=0.25,
        max_relative_change=0.2,
        tolerance=1.0e-5,
        )

DEFAULT_GRADIENT_DESCENT_MULTISTARTS_EI_ANALYTIC = 600
DEFAULT_GRADIENT_DESCENT_NUM_RANDOM_SAMPLES_EI_ANALYTIC = 10000
DEFAULT_GRADIENT_DESCENT_PARAMETERS_EI_ANALYTIC = python_optimization.GradientDescentParameters(
        max_num_steps=500,
        max_num_restarts=4,
        num_steps_averaged=0,
        gamma=0.6,
        pre_mult=1.0,
        max_relative_change=1.0,
        tolerance=1.0e-7,
        )

DEFAULT_GRADIENT_DESCENT_MULTISTARTS_EI_MC = 200
DEFAULT_GRADIENT_DESCENT_NUM_RANDOM_SAMPLES_EI_MC = 4000
DEFAULT_GRADIENT_DESCENT_PARAMETERS_EI_MC = python_optimization.GradientDescentParameters(
        max_num_steps=500,
        max_num_restarts=4,
        num_steps_averaged=100,
        gamma=0.6,
        pre_mult=1.0,
        max_relative_change=1.0,
        tolerance=1.0e-5,
        )

<<<<<<< HEAD
_OptimizationParameters = namedtuple('OptimizationParameters', [
    'num_multistarts',
    'num_random_samples',
    'optimization_parameters',
])

_EI_ANALYTIC_OPTIMIZER = _OptimizationParameters(
    DEFAULT_GRADIENT_DESCENT_MULTISTARTS_EI_ANALYTIC,
    DEFAULT_GRADIENT_DESCENT_NUM_RANDOM_SAMPLES_EI_ANALYTIC,
    DEFAULT_GRADIENT_DESCENT_PARAMETERS_EI_ANALYTIC,
)

OPTIMIZATION_TYPE_AND_OBJECTIVE_TO_DEFAULT_PARAMETERS = {
    (GRADIENT_DESCENT_OPTIMIZER, views_constant.GP_NEXT_POINTS_KRIGING_ROUTE_NAME): _EI_ANALYTIC_OPTIMIZER,
    (GRADIENT_DESCENT_OPTIMIZER, views_constant.GP_NEXT_POINTS_CONSTANT_LIAR_ROUTE_NAME): _EI_ANALYTIC_OPTIMIZER,
    (GRADIENT_DESCENT_OPTIMIZER, views_constant.GP_NEXT_POINTS_EPI_ROUTE_NAME, 'analytic'): _EI_ANALYTIC_OPTIMIZER,
    (GRADIENT_DESCENT_OPTIMIZER, views_constant.GP_NEXT_POINTS_EPI_ROUTE_NAME, 'monte_carlo'): _OptimizationParameters(
        DEFAULT_GRADIENT_DESCENT_MULTISTARTS_EI_MC,
        DEFAULT_GRADIENT_DESCENT_NUM_RANDOM_SAMPLES_EI_MC,
        DEFAULT_GRADIENT_DESCENT_PARAMETERS_EI_MC,
    ),
    (GRADIENT_DESCENT_OPTIMIZER, views_constant.GP_HYPER_OPT_ROUTE_NAME): _OptimizationParameters(
        DEFAULT_GRADIENT_DESCENT_MULTISTARTS_MODEL_SELECTION,
        DEFAULT_GRADIENT_DESCENT_NUM_RANDOM_SAMPLES_MODEL_SELECTION,
        DEFAULT_GRADIENT_DESCENT_PARAMETERS_MODEL_SELECTION,
    ),
    (NEWTON_OPTIMIZER, views_constant.GP_HYPER_OPT_ROUTE_NAME): _OptimizationParameters(
        DEFAULT_NEWTON_MULTISTARTS_MODEL_SELECTION,
        DEFAULT_NEWTON_NUM_RANDOM_SAMPLES_MODEL_SELECTION,
        DEFAULT_NEWTON_PARAMETERS_MODEL_SELECTION,
    ),
}
=======
OPTIMIZER_TYPE_TO_DEFAULT_PARAMETERS = {
        NEWTON_OPTIMIZER: DEFAULT_NEWTON_PARAMETERS,
        GRADIENT_DESCENT_OPTIMIZER: DEFAULT_GRADIENT_DESCENT_PARAMETERS,
        }
>>>>>>> 8ad3fb4b

# Constant Liar constants
CONSTANT_LIAR_MIN = 'constant_liar_min'
CONSTANT_LIAR_MAX = 'constant_liar_max'
CONSTANT_LIAR_MEAN = 'constant_liar_mean'

CONSTANT_LIAR_METHODS = [
        CONSTANT_LIAR_MIN,
        CONSTANT_LIAR_MAX,
        CONSTANT_LIAR_MEAN,
        ]

DEFAULT_CONSTANT_LIAR_METHOD = CONSTANT_LIAR_MAX

# TODO(GH-257): Find a better default.
DEFAULT_CONSTANT_LIAR_LIE_NOISE_VARIANCE = 1e-12

# Kriging constants
# TODO(GH-257): Find a better default.
DEFAULT_KRIGING_NOISE_VARIANCE = 1e-8
DEFAULT_KRIGING_STD_DEVIATION_COEF = 0.0<|MERGE_RESOLUTION|>--- conflicted
+++ resolved
@@ -66,17 +66,9 @@
 DEFAULT_EXPECTED_IMPROVEMENT_MC_ITERATIONS = 10000
 TEST_EXPECTED_IMPROVEMENT_MC_ITERATIONS = 50
 
-<<<<<<< HEAD
-DEFAULT_OPTIMIZATION_MULTISTARTS = 200
-TEST_OPTIMIZATION_MULTISTARTS = 3
-PRETTY_OPTIMIZATION_MULTISTARTS = 40
-=======
-DEFAULT_NEWTON_MULTISTARTS = 200
-DEFAULT_GRADIENT_DESCENT_MULTISTARTS = 10000
-DEFAULT_OPTIMIZER_MULTISTARTS = 10000
+DEFAULT_OPTIMIZER_MULTISTARTS = 200
 TEST_OPTIMIZER_MULTISTARTS = 3
 PRETTY_OPTIMIZER_MULTISTARTS = 40
->>>>>>> 8ad3fb4b
 
 DEFAULT_OPTIMIZER_NUM_RANDOM_SAMPLES = 4000
 TEST_OPTIMIZER_NUM_RANDOM_SAMPLES = 3
@@ -167,11 +159,10 @@
         tolerance=1.0e-5,
         )
 
-<<<<<<< HEAD
 _OptimizationParameters = namedtuple('OptimizationParameters', [
     'num_multistarts',
     'num_random_samples',
-    'optimization_parameters',
+    'optimizer_parameters',
 ])
 
 _EI_ANALYTIC_OPTIMIZER = _OptimizationParameters(
@@ -180,7 +171,7 @@
     DEFAULT_GRADIENT_DESCENT_PARAMETERS_EI_ANALYTIC,
 )
 
-OPTIMIZATION_TYPE_AND_OBJECTIVE_TO_DEFAULT_PARAMETERS = {
+OPTIMIZER_TYPE_AND_OBJECTIVE_TO_DEFAULT_PARAMETERS = {
     (GRADIENT_DESCENT_OPTIMIZER, views_constant.GP_NEXT_POINTS_KRIGING_ROUTE_NAME): _EI_ANALYTIC_OPTIMIZER,
     (GRADIENT_DESCENT_OPTIMIZER, views_constant.GP_NEXT_POINTS_CONSTANT_LIAR_ROUTE_NAME): _EI_ANALYTIC_OPTIMIZER,
     (GRADIENT_DESCENT_OPTIMIZER, views_constant.GP_NEXT_POINTS_EPI_ROUTE_NAME, 'analytic'): _EI_ANALYTIC_OPTIMIZER,
@@ -200,12 +191,6 @@
         DEFAULT_NEWTON_PARAMETERS_MODEL_SELECTION,
     ),
 }
-=======
-OPTIMIZER_TYPE_TO_DEFAULT_PARAMETERS = {
-        NEWTON_OPTIMIZER: DEFAULT_NEWTON_PARAMETERS,
-        GRADIENT_DESCENT_OPTIMIZER: DEFAULT_GRADIENT_DESCENT_PARAMETERS,
-        }
->>>>>>> 8ad3fb4b
 
 # Constant Liar constants
 CONSTANT_LIAR_MIN = 'constant_liar_min'
