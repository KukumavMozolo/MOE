# -*- coding: utf-8 -*-
"""Implementation (Python) of GaussianProcessInterface.

This file contains a class to manipulate a Gaussian Process through numpy/scipy.

See :mod:`moe.optimal_learning.python.interfaces.gaussian_process_interface` for more details.

"""
import copy
import logging
import numpy
from scipy.special import erf

import scipy.linalg
from moe.optimal_learning.python.python_version.covariance import SquareExponential

from moe.optimal_learning.python.interfaces.gaussian_process_interface import GaussianProcessInterface
from moe.optimal_learning.python.python_version import python_utils


#: Minimum allowed standard deviation value in ``ComputeGradCholeskyVarianceOfPointsPerPoint`` (= machine precision).
#: Values that are too small result in problems b/c we may compute ``std_dev/var`` (which is enormous
#: if ``std_dev = 1.0e-150`` and ``var = 1.0e-300``) since this only arises when we fail to compute ``std_dev = var = 0.0``.
#: Note: this is only relevant if noise = 0.0; this minimum will not affect GPs with noise since this value
#: is below the smallest amount of noise users can meaningfully add.
#: This value was chosen to be consistent with the singularity condition in scipy.linalg.cho_factor
#: and tested for robustness with the setup in test_1d_analytic_ei_edge_cases().
MINIMUM_STD_DEV_GRAD_CHOLESKY = numpy.finfo(numpy.float64).eps



class IntegratedGaussianProcess(GaussianProcessInterface):

    r"""Implementation of a GaussianProcess strictly in Python.

    .. Note:: Comments in this class are copied from this object's superclass in :mod:`moe.optimal_learning.python.interfaces.gaussian_process_interface`.

    Object that encapsulates Gaussian Process Priors (GPPs).  A GPP is defined by a set of
    (sample point, function value, noise variance) triples along with a covariance function that relates the points.
    Each point has dimension dim.  These are the training data; for example, each sample point might specify an experimental
    cohort and the corresponding function value is the objective measured for that experiment.  There is one noise variance
    value per function value; this is the measurement error and is treated as N(0, noise_variance) Gaussian noise.

    GPPs estimate a real process \ms f(x) = GP(m(x), k(x,x'))\me (see file docs).  This class deals with building an estimator
    to the actual process using measurements taken from the actual process--the (sample point, function val, noise) triple.
    Then predictions about unknown points can be made by sampling from the GPP--in particular, finding the (predicted)
    mean and variance.  These functions (and their gradients) are provided in ComputeMeanOfPoints, ComputeVarianceOfPoints,
    etc.

    Further mathematical details are given in the implementation comments, but we are essentially computing:

    | ComputeMeanOfPoints    : ``K(Xs, X) * [K(X,X) + \sigma_n^2 I]^{-1} * y = Ks^T * K^{-1} * y``
    | ComputeVarianceOfPoints: ``K(Xs, Xs) - K(Xs,X) * [K(X,X) + \sigma_n^2 I]^{-1} * K(X,Xs) = Kss - Ks^T * K^{-1} * Ks``

    This (estimated) mean and variance characterize the predicted distributions of the actual \ms m(x), k(x,x')\me
    functions that underly our GP.

    The "independent variables" for this object are ``points_to_sample``. These points are both the "p" and the "q" in q,p-EI;
    i.e., they are the parameters of both ongoing experiments and new predictions. Recall that in q,p-EI, the q points are
    called ``points_to_sample`` and the p points are called ``points_being_sampled.`` Here, we need to make predictions about
    both point sets with the GP, so we simply call the union of point sets ``points_to_sample.``

    In GP computations, there is really no distinction between the "q" and "p" points from EI, ``points_to_sample`` and
    ``points_being_sampled``, respectively. However, in EI optimization, we only need gradients of GP quantities wrt
    ``points_to_sample``, so users should call members functions with ``num_derivatives = num_to_sample`` in that context.

    """

    def __init__(self, covariance_function, historical_data, idx,low, high):
        """Construct a GaussianProcess object that knows how to call C++ for evaluation of member functions.

        TODO(GH-56): Have a way to set private RNG state for self.sample_point_from_gp()

        :param covariance_function: covariance object encoding assumptions about the GP's behavior on our data
        :type covariance_function: :class:`moe.optimal_learning.python.interfaces.covariance_interface.CovarianceInterface` subclass
        :param historical_data: object specifying the already-sampled points, the objective value at those points, and the noise variance associated with each observation
        :type historical_data: :class:`moe.optimal_learning.python.data_containers.HistoricalData` object

        """
        self._covariance = copy.deepcopy(covariance_function)
        self._historical_data = copy.deepcopy(historical_data)
        self.idx = idx
        self.low = low
        self.high = high
        self._build_precomputed_data()
        self.log = logging.getLogger(__name__)

    @property
    def getLow(self):
        return self.low

    @property
    def dim(self):
        """Return the number of spatial dimensions."""
        return self._historical_data.dim

    @property
    def num_sampled(self):
        """Return the number of sampled points."""
        return self._historical_data.num_sampled

    @property
    def _points_sampled(self):
        """Return the coordinates of the already-sampled points; see :class:`moe.optimal_learning.python.data_containers.HistoricalData`."""
        return self._historical_data.points_sampled

    @property
    def _points_sampled_value(self):
        """Return the function values measured at each of points_sampled; see :class:`moe.optimal_learning.python.data_containers.HistoricalData`."""
        return self._historical_data.points_sampled_value

    @property
    def _points_sampled_noise_variance(self):
        """Return the noise variance associated with points_sampled_value; see :class:`moe.optimal_learning.python.data_containers.HistoricalData`."""
        return self._historical_data.points_sampled_noise_variance

    def get_covariance_copy(self):
        """Return a copy of the covariance object specifying the Gaussian Process.

        :return: covariance object encoding assumptions about the GP's behavior on our data
        :rtype: interfaces.covariance_interface.CovarianceInterface subclass

        """
        return copy.deepcopy(self._covariance)

    def get_historical_data_copy(self):
        """Return the data (points, function values, noise) specifying the prior of the Gaussian Process.

        :return: object specifying the already-sampled points, the objective value at those points, and the noise variance associated with each observation
        :rtype: data_containers.HistoricalData

        """
        return copy.deepcopy(self._historical_data)

    def _build_precomputed_data(self):
        """Set up precomputed data (cholesky factorization of K and K^-1 * y)."""
        if self.num_sampled == 0:
            self._K_chol = numpy.array([])
            self._K_inv_y = numpy.array([])
        else:
            covariance_matrix = python_utils.build_covariance_matrix(
                self._covariance,
                self._points_sampled,
                noise_variance=self._points_sampled_noise_variance,
            )

            C = self._build_integrated_term_maxtrix(self._covariance, self._points_sampled)
            self._K_Inv = numpy.linalg.inv(covariance_matrix)
            self._K_C = numpy.empty((covariance_matrix.shape[0],covariance_matrix.shape[0]))
            for i in range(covariance_matrix.shape[0]):
                for j in range(covariance_matrix.shape[0]):
                     self._K_C[i,j] = C[i,j] * self._K_Inv[i,j]

            self._K_chol = scipy.linalg.cho_factor(covariance_matrix, lower=True, overwrite_a=True)
            self._K_inv_y = scipy.linalg.cho_solve(self._K_chol, self._points_sampled_value)

    def _compute_mean_of_points(self, points_to_sample):
        r"""Compute the mean of this GP at each of point of ``Xs`` (``points_to_sample``).

        .. Warning:: ``points_to_sample`` should not contain duplicate points.

        .. Note:: Comments are copied from
          :mod:`moe.optimal_learning.python.interfaces.gaussian_process_interface.GaussianProcessInterface.compute_mean_of_points`

        :param points_to_sample: num_to_sample points (in dim dimensions) being sampled from the GP
        :type points_to_sample: array of float64 with shape (num_to_sample, dim)
        :return: mean: where mean[i] is the mean at points_to_sample[i]
        :rtype: array of float64 with shape (num_to_sample)

        """
        if self.num_sampled == 0:
            return numpy.zeros(points_to_sample.shape[0])

        K_star = self._build_integrated_covariance_maxtrix(
            self._covariance,
            self._points_sampled,
            points_to_sample,
        )
        mu_star = numpy.dot(K_star.T, self._K_inv_y)
        return mu_star * 1.0/(self.high - self.low)


    def _build_integrated_covariance_maxtrix(self, covariance, points_sampled, points_to_sample):
        _hyperparameters = covariance.get_hyperparameters()
        covariance = SquareExponential(numpy.delete(_hyperparameters, self.idx +1, 0))
        l = numpy.copy(_hyperparameters[self.idx +1]) # is it the last??
        cov_mat = numpy.empty((points_sampled.shape[0], points_to_sample.shape[0]), order='F')
        normalization1 = numpy.sqrt(numpy.pi/2.0)*l
        normalization2 = (numpy.sqrt(2.0) * l)
        for j, point_two in enumerate(points_to_sample):
            for i, point_one in enumerate(points_sampled):
                tmp_point_two = numpy.delete(point_two, self.idx, 0)
                tmp_point_one = numpy.delete(point_one, self.idx, 0)
                cov_mat[i, j] = covariance.covariance(tmp_point_one, tmp_point_two)
                #integrate only over the last index corresponding to the coregressor that should be marginalized
                #sqrt(pi/2)*L * (erf(\frac{b-x}{\sqrt(2)L} - erf(\frac{a-x}{\sqrt(2)L}
                high_bound = (self.high - point_one[self.idx])/ normalization2
                high_bound = erf(high_bound)
                low_bound =  (self.low - point_one[self.idx])/ normalization2
                low_bound = erf(low_bound)
                diff = high_bound - low_bound
                cov_mat[i, j] = cov_mat[i, j] * normalization1 * diff
        return cov_mat



    def _compute_grad_mean_of_points(self, points_to_sample, num_derivatives=-1):
        r"""Compute the gradient of the mean of this GP at each of point of ``Xs`` (``points_to_sample``) wrt ``Xs``.

        .. Warning:: ``points_to_sample`` should not contain duplicate points.

        Observe that ``grad_mu`` is nominally sized: ``grad_mu[num_to_sample][num_to_sample][dim]``. This is
        the the d-th component of the derivative evaluated at the i-th input wrt the j-th input.
        However, for ``0 <= i,j < num_to_sample``, ``i != j``, ``grad_mu[j][i][d] = 0``.
        (See references or implementation for further details.)
        Thus, ``grad_mu`` is stored in a reduced form which only tracks the nonzero entries.

        .. Note:: Comments are copied from
          :mod:`moe.optimal_learning.python.interfaces.gaussian_process_interface.GaussianProcessInterface.compute_grad_mean_of_points`

        :param points_to_sample: num_to_sample points (in dim dimensions) being sampled from the GP
        :type points_to_sample: array of float64 with shape (num_to_sample, dim)
        :param num_derivatives: return derivatives wrt points_to_sample[0:num_derivatives]; large or negative values are clamped
        :type num_derivatives: int
        :return: grad_mu: gradient of the mean of the GP. ``grad_mu[i][d]`` is actually the gradient
          of ``\mu_i`` wrt ``x_{i,d}``, the d-th dim of the i-th entry of ``points_to_sample``.
        :rtype: array of float64 with shape (num_derivatives, dim)

        """
        num_derivatives = self._clamp_num_derivatives(points_to_sample.shape[0], num_derivatives)
        grad_K_star = numpy.empty((num_derivatives, self._points_sampled.shape[0], self.dim))
        for i, point_one in enumerate(points_to_sample[:num_derivatives, ...]):
            for j, point_two in enumerate(self._points_sampled):
                grad_K_star[i, j, ...] = self._compute_integrated_grad_covariance(point_one, point_two)

        # y_{k,i} = A_{k,j,i} * x_j
        grad_mu_star = numpy.einsum('ijk, j', grad_K_star, self._K_inv_y)
        return grad_mu_star

    def _compute_integrated_grad_covariance(self, point_one, point_two):
        r"""gradient = cov(x_{*i}^',x_j^')*\frac{1}{L} * ( x_j - x_*) * \sqrt(pi/2) * (erf(\frac{b-x_{jn}}{\sqrt(2)L}) - erf(\frac{a-x_{jn}}{\sqrt(2)L}))
        for i < n and for i = t: gradient = 0
        """
        _hyperparameters = self._covariance.get_hyperparameters()
        covariance = SquareExponential(numpy.delete(_hyperparameters, self.idx +1, 0))
        l = numpy.copy(_hyperparameters[self.idx +1]) # is it the last??
        grad_cov = point_two - point_one
        tmp_point_two = numpy.delete(point_two, self.idx, 0)
        tmp_point_one = numpy.delete(point_one, self.idx, 0)
        grad_cov *= covariance.covariance(tmp_point_one, tmp_point_two) #\sigma_f^2 exp(-\frac{1}{2l^2} |X_{x,i}' - X_{xj}'|^2)
        normalization = numpy.sqrt(2.0) * l
        high_bound = (self.high - point_two[self.idx]) / normalization
        high_bound = erf(high_bound)
        low_bound = (self.low - point_two[self.idx]) / normalization
        low_bound = erf(low_bound)
        diff = high_bound - low_bound
        grad_cov = grad_cov * diff *numpy.sqrt(numpy.pi/2.)/l
        grad_cov[self.idx] = 0.0 #gradient for marginal is zero
        return grad_cov

    def _compute_integrated_grad_covariance2(self, point_one, point_two):
        _hyperparameters = self._covariance.get_hyperparameters()
        l = numpy.copy(_hyperparameters[self.idx +1]) # is it the last??
        diff = point_one - point_two
        normalisation = numpy.sqrt(2.0) * l
        higher_bound = (self.high - point_one[self.idx])/normalisation
        higher_bound = erf(higher_bound)
        lower_bound = (self.low - point_one[self.idx])/normalisation
        lower_bound = erf(lower_bound)
        diff *= (higher_bound - lower_bound)
        return diff

    def _compute_integrated_grad_covariance3(self, point_one, point_two):
        _hyperparameters = self._covariance.get_hyperparameters()
        l = numpy.copy(_hyperparameters[self.idx +1]) # is it the last??
        covariance = SquareExponential(numpy.delete(_hyperparameters, self.idx +1, 0))
        diff = point_one - point_two
        diff[self.idx]=0
        tmp_point_two = numpy.delete(point_two, self.idx, 0)
        tmp_point_one = numpy.delete(point_one, self.idx, 0)
        diff*= covariance.covariance(tmp_point_one,tmp_point_two)
        return diff

    def _build_integrated_covariance_maxtrix2(self, covariance, points_sampled, points_to_sample):
        _hyperparameters = covariance.get_hyperparameters()
        covariance = SquareExponential(numpy.delete(_hyperparameters, self.idx +1, 0))
        cov_mat = numpy.empty((points_sampled.shape[0], points_to_sample.shape[0]), order='F')
        for j, point_two in enumerate(points_to_sample):
            for i, point_one in enumerate(points_sampled):
                tmp_point_two = numpy.delete(point_two, self.idx, 0)
                tmp_point_one = numpy.delete(point_one, self.idx, 0)
                cov_mat[i, j] = covariance.covariance(tmp_point_one, tmp_point_two)
        return cov_mat


    def _compute_variance_of_points(self, points_to_sample):
        r"""Compute the variance (matrix) of this GP at each point of ``Xs`` (``points_to_sample``).

        .. Warning:: ``points_to_sample`` should not contain duplicate points.

        The variance matrix is symmetric although we currently return the full representation.

        .. Note:: Comments are copied from
          :mod:`moe.optimal_learning.python.interfaces.gaussian_process_interface.GaussianProcessInterface.compute_variance_of_points`

        :param points_to_sample: num_to_sample points (in dim dimensions) being sampled from the GP
        :type points_to_sample: array of float64 with shape (num_to_sample, dim)
        :return: var_star: variance matrix of this GP
        :rtype: array of float64 with shape (num_to_sample, num_to_sample)

        """
        _hyperparameters = self._covariance.get_hyperparameters()
        sigma_f = _hyperparameters[0]
        sigma_f_sq =sigma_f * sigma_f
        l = numpy.copy(_hyperparameters[self.idx +1]) # is it the last??

        covariance = SquareExponential(numpy.delete(_hyperparameters, self.idx +1, 0))
        var_star = numpy.empty((points_to_sample.shape[0],points_to_sample.shape[0]))
        norm1 = 2*l*(numpy.sqrt(numpy.pi/2.0))
        norm2 = numpy.sqrt(2.0) * l
        norm3 = numpy.sqrt(2.0/numpy.pi) *l
        diff = (self.high-self.low)
        const = norm1* (diff * erf(diff/norm2) + norm3 * (numpy.exp(-numpy.power(diff,2)/(2.0*numpy.power(l,2))) -1.0))
        for i, point_one in enumerate(points_to_sample):
            for j, point_two in enumerate(points_to_sample):
                tmp_point_two = numpy.delete(point_two, self.idx, 0)
                tmp_point_one = numpy.delete(point_one, self.idx, 0)
                var_star[i,j] = covariance.covariance(tmp_point_one, tmp_point_two) * const

        K_star = self._build_integrated_covariance_maxtrix2(
            self._covariance,
            self._points_sampled,
            points_to_sample,
        )
        K_star_K_C_Inv_K_star = numpy.dot(numpy.dot(K_star.T, self._K_C), K_star)


        # V = scipy.linalg.solve_triangular(
        #     self._K_C_chol[0],
        #     K_star,
        #     lower=self._K_C_chol[1],
        #     overwrite_b=True,
        # )

        normalization = numpy.power(l,2) * numpy.pi/2.0

        # cheaper to go through scipy.linalg.get_blas_funcs() which can compute A = alpha*B*C + beta*A in one pass
        # vtv_norm = numpy.dot(V.T, V) * normalization
        # tmp = var_star - vtv_norm
        tmp = var_star - K_star_K_C_Inv_K_star * normalization
        return tmp * 1.0/(self.high - self.low)

    def _build_integrated_term_maxtrix(self, covariance, points_sampled):
        _hyperparameters = covariance.get_hyperparameters()
        l = numpy.copy(_hyperparameters[self.idx +1]) # is it the last??
        diffs = numpy.empty((1, points_sampled.shape[0]), order='F')
        norm = numpy.sqrt(2.0) * l
        for i, point_one in enumerate(points_sampled):
            high_bound = erf((self.high - point_one[self.idx])/(norm))
            low_bound = erf((self.low - point_one[self.idx])/(norm))
            diffs[0,i] = high_bound - low_bound
        return numpy.dot(diffs.T,diffs)

    def compute_variance_of_points(self, points_to_sample):
        return self._compute_variance_of_points(points_to_sample)

    def compute_mean_of_points(self, points_to_sample):
        return self._compute_mean_of_points(points_to_sample)

    def compute_grad_mean_of_points(self, points_to_sample, num_derivatives=-1):
        return self._compute_grad_mean_of_points(points_to_sample, num_derivatives)

    def _compute_grad_variance_of_points_per_point(self, points_to_sample, var_of_grad):
        return self.__compute_grad_variance_of_points_per_point(points_to_sample, var_of_grad)

    def compute_cholesky_variance_of_points(self, points_to_sample):
        r"""Compute the cholesky factorization of the variance (matrix) of this GP at each point of ``Xs`` (``points_to_sample``).

        .. Warning:: ``points_to_sample`` should not contain duplicate points.

        :param points_to_sample: num_to_sample points (in dim dimensions) being sampled from the GP
        :type points_to_sample: array of float64 with shape (num_to_sample, dim)
        :return: cholesky factorization of the variance matrix of this GP, lower triangular
        :rtype: array of float64 with shape (num_to_sample, num_to_sample), lower triangle filled in

        """
        return scipy.linalg.cholesky(
            self.compute_variance_of_points(points_to_sample),
            lower=True,
            overwrite_a=True,
        )

<<<<<<< HEAD
=======
    def __compute_grad_variance_of_points_per_point234(self, points_to_sample, var_of_grad):
        r"""Compute the gradient of the variance (matrix) of this GP at a single point of ``Xs`` (``points_to_sample``) wrt ``Xs``.

        See :meth:`~moe.optimal_learning.python.python_version.gaussian_process.GaussianProcess.compute_grad_variance_of_points` for more details.

        :param points_to_sample: num_to_sample points (in dim dimensions) being sampled from the GP
        :type points_to_sample: array of float64 with shape (num_to_sample, dim)
        :param var_of_grad: index of ``points_to_sample`` to be differentiated against
        :type var_of_grad: int in {0, .. ``num_to_sample``-1}
        :return: grad_var: gradient of the variance matrix of this GP
        :rtype: array of float64 with shape (num_to_sample, num_to_sample, dim)

        """
        # TODO(GH-62): This can be improved/optimized. see: gpp_math.cpp, GaussianProcess::ComputeGradVarianceOfPoints
        num_to_sample = points_to_sample.shape[0]

        # Compute grad variance
        grad_var = numpy.zeros((num_to_sample, num_to_sample, self.dim))

        K_star = self._build_integrated_covariance_maxtrix2(
            self._covariance,
            self._points_sampled,
            points_to_sample,
        )

        _hyperparameters = self._covariance.get_hyperparameters()
        l = numpy.copy(_hyperparameters[self.idx +1]) # is it the last??
        covariance = SquareExponential(numpy.delete(_hyperparameters, self.idx +1, 0))
        norm = numpy.pi /2.0
        K_inv_times_K_star = numpy.dot(self._K_C, K_star)
        for i, point_one in enumerate(points_to_sample):
            for j, point_two in enumerate(points_to_sample):
                if var_of_grad == i and var_of_grad == j:
                    tmp_point_two = numpy.delete(point_two, self.idx, 0)
                    tmp_point_one = numpy.delete(point_one, self.idx, 0)
                    grad_var[i, j, ...] = covariance.covariance(tmp_point_one, tmp_point_two) * self.grad_var(point_one, point_two, l, self.idx)  #the K_star_start part
                    for q, sampled_two in enumerate(self._points_sampled):
                        for p, sampled_one in enumerate(self._points_sampled):
                            tmp_sampled_two = numpy.delete(sampled_two, self.idx, 0)
                            tmp_sampled_one = numpy.delete(sampled_one, self.idx, 0)
                            grad_var[i, j, ...] -=  K_inv_times_K_star[q, i] * (sampled_two - point_one) * covariance.covariance(tmp_point_one, tmp_sampled_one) * norm
                            grad_var[i, j, ...] -=  K_inv_times_K_star[p, i] * (sampled_one - point_one) * covariance.covariance(tmp_point_one, tmp_sampled_two) * norm
                            grad_var[i,j,self.idx] = 0.0
                elif var_of_grad == i:
                    grad_var[i, j, ...] = covariance.covariance(tmp_point_one, tmp_point_two) * self.grad_var(point_one, point_two, l,self.idx)
                    for idx_two, sampled_two in enumerate(self._points_sampled):
                        grad_var[i, j, ...] -= K_inv_times_K_star[idx_two, j] * self._compute_integrated_grad_covariance2(sampled_two, point_one) * norm
                elif var_of_grad == j:
                    grad_var[i, j, ...] = covariance.covariance(tmp_point_two, tmp_point_one) * self.grad_var(point_two, point_one,l, self.idx)
                    for idx_one, sampled_one in enumerate(self._points_sampled):
                        grad_var[i, j, ...] -= K_inv_times_K_star[idx_one, i] * self._compute_integrated_grad_covariance2(sampled_two, point_two) * norm
        return grad_var

>>>>>>> 83c2850d
    def __compute_grad_variance_of_points_per_point(self, points_to_sample, var_of_grad):
        num_to_sample = points_to_sample.shape[0]
        num_sampled = self._points_sampled.shape[0]

        # Compute grad variance
        grad_var = numpy.zeros((num_to_sample, num_to_sample, self.dim))
        _hyperparameters = self._covariance.get_hyperparameters()
        l = numpy.copy(_hyperparameters[self.idx +1]) # is it the last??
        covariance = SquareExponential(numpy.delete(_hyperparameters, self.idx +1, 0))
        #delete integral dimension
        mask = numpy.ones(self._points_sampled.shape, dtype=bool)
        mask[:, self.idx] = False
        ps = self._points_sampled[mask].reshape(num_sampled,self.dim-1)
        mask2 = numpy.ones(points_to_sample.shape, dtype=bool)
        mask2[:,self.idx] = False
        pt = points_to_sample[mask2]
        remapping_idx = numpy.where(mask2 == True)
        for i, point_one in enumerate(points_to_sample):
            for j, point_two in enumerate(points_to_sample):
                if var_of_grad == i and var_of_grad == j:
                    tmp_point_two = numpy.delete(point_two, self.idx, 0)
                    tmp_point_one = numpy.delete(point_one, self.idx, 0)
<<<<<<< HEAD
                    grad_var[i, j, ...] = covariance.covariance(tmp_point_one, tmp_point_two) * self._grad_var(point_one, point_two, l, self.idx)  #the K_star part
                    #calculating covariance, should happen in covariance class
                    k_xX = pt - ps
                    k_xX = numpy.power(k_xX,2)
                    k_xX = numpy.divide(k_xX,covariance._lengths_sq).reshape(num_sampled, self.dim-1)
                    k_xX = _hyperparameters[0] * numpy.exp(-0.5 * k_xX.sum(axis=1)).reshape(num_sampled,num_to_sample)
                    #
                    diff = (ps - pt)
                    xk_k_xX = numpy.multiply(diff, k_xX)
                    xk_k_xX_K_C = numpy.dot(xk_k_xX.T,self._K_C)
                    xk_k_xX_K_C_k_xX = numpy.dot(xk_k_xX_K_C, k_xX).reshape(self.dim-1)
                    mask = numpy.ones(grad_var.shape, dtype=bool)
                    grad_var[i, j, remapping_idx] -= numpy.pi * xk_k_xX_K_C_k_xX
                    grad_var[i,j,self.idx] = 0.0
=======
                    grad_var[i, j, ...] = covariance.covariance(tmp_point_one, tmp_point_two) * self.grad_var(point_one, point_two, l, self.idx)  #the K_star_start part
                    for q, x_q in enumerate(self._points_sampled):
                        for p, x_p in enumerate(self._points_sampled):
                            tmp_x_q = numpy.delete(x_q, self.idx, 0)
                            tmp_x_p = numpy.delete(x_p, self.idx, 0)
                            grad_var[i, j, ...] -= norm * self._K_C[q, p] * covariance.covariance(tmp_point_one, tmp_x_p) * covariance.covariance(tmp_point_one, tmp_x_q) * (x_p + x_q - 2.0*point_one)
                            grad_var[i,j,self.idx] = 0.0
>>>>>>> 83c2850d
        return grad_var

    def _grad_var(self, point_one, point_two, l, idx):
        diff_points = point_two - point_one
        diff_points[idx] = 0.0
        norm = 2.0 * numpy.sqrt(numpy.pi/2.0) /l
        norm2 = numpy.sqrt(2.0) * l
        norm3 = numpy.sqrt(2.0/numpy.pi) *l
        norm4 = 2.0 * numpy.power(l,2)
        diff_bounds = self.high - self.low
        return diff_points * norm  * (diff_bounds * erf(diff_bounds/norm2) + norm3 * (numpy.exp(-(numpy.power(diff_bounds,2))/norm4) - 1.0))

    def compute_grad_variance_of_points(self, points_to_sample, num_derivatives=-1):
        r"""Compute the gradient of the variance (matrix) of this GP at each point of ``Xs`` (``points_to_sample``) wrt ``Xs``.

        .. Warning:: ``points_to_sample`` should not contain duplicate points.

        This function is similar to compute_grad_cholesky_variance_of_points() (below), except this does not include
        gradient terms from the cholesky factorization. Description will not be duplicated here.

        .. Note:: Comments are copied from
          :mod:`moe.optimal_learning.python.interfaces.gaussian_process_interface.GaussianProcessInterface.compute_grad_variance_of_points`

        :param points_to_sample: num_to_sample points (in dim dimensions) being sampled from the GP
        :type points_to_sample: array of float64 with shape (num_to_sample, dim)
        :param num_derivatives: return derivatives wrt points_to_sample[0:num_derivatives]; large or negative values are clamped
        :type num_derivatives: int
        :return: grad_var: gradient of the variance matrix of this GP
        :rtype: array of float64 with shape (num_derivatives, num_to_sample, num_to_sample, dim)

        """
        num_derivatives = self._clamp_num_derivatives(points_to_sample.shape[0], num_derivatives)
        grad_var = numpy.empty((num_derivatives, points_to_sample.shape[0], points_to_sample.shape[0], self.dim))
        for i in xrange(num_derivatives):
            grad_var[i, ...] = self._compute_grad_variance_of_points_per_point(points_to_sample, i)
        return grad_var

    def _compute_grad_cholesky_variance_of_points_per_point(self, points_to_sample, chol_var, var_of_grad):
        r"""Compute the gradient of the cholesky factorization of the variance (matrix) of this GP a single point of ``Xs`` (``points_to_sample``) wrt ``Xs``.

        See :meth:`~moe.optimal_learning.python.python_version.gaussian_process.GaussianProcess.compute_grad_cholesky_variance_of_points` for more details.

        :param points_to_sample: num_to_sample points (in dim dimensions) being sampled from the GP
        :type points_to_sample: array of float64 with shape (num_to_sample, dim)
        :param chol_var: the cholesky factorization (L) of the variance matrix; only the lower triangle is accessed
        :type chol_var: array of float64 with shape (num_to_sample, num_to_sample)
        :param var_of_grad: index of ``points_to_sample`` to be differentiated against
        :type var_of_grad: int in {0, .. ``num_to_sample``-1}
        :return: grad_chol: gradient of the cholesky factorization of the variance matrix of this GP.
          ``grad_chol[j][i][d]`` is actually the gradients of ``var_{j,i}`` with
          respect to ``x_{k,d}``, the d-th dimension of the k-th entry of ``points_to_sample``, where
          k = ``var_of_grad``
        :rtype: array of float64 with shape (num_to_sample, num_to_sample, dim)

        """
        # TODO(GH-62): This can be improved/optimized. see: gpp_math.cpp, GaussianProcess::ComputeGradCholeskyVarianceOfPoints
        num_to_sample = points_to_sample.shape[0]

        # Compute grad cholesky
        # Zero out the upper half of the matrix
        grad_chol = self._compute_grad_variance_of_points_per_point(points_to_sample, var_of_grad)
        for i in xrange(num_to_sample):
            for j in xrange(num_to_sample):
                if i < j:
                    grad_chol[i, j, ...] = numpy.zeros(self.dim)

        # Step 2 of Appendix 2
        for k in xrange(num_to_sample):
            L_kk = chol_var[k, k]
            if L_kk > MINIMUM_STD_DEV_GRAD_CHOLESKY:
                grad_chol[k, k, ...] *= 0.5 / L_kk
                for j in xrange(k + 1, num_to_sample):
                    grad_chol[j, k, ...] = (grad_chol[j, k, ...] - chol_var[j, k] * grad_chol[k, k, ...]) / L_kk
                for j in xrange(k + 1, num_to_sample):
                    for i in xrange(j, num_to_sample):
                        grad_chol[i, j, ...] += -grad_chol[i, k, ...] * chol_var[j, k] - chol_var[i, k] * grad_chol[j, k, ...]

        return grad_chol

    def compute_grad_cholesky_variance_of_points(self, points_to_sample, chol_var=None, num_derivatives=-1):
        r"""Compute the gradient of the cholesky factorization of the variance (matrix) of this GP at each point of ``Xs`` (``points_to_sample``) wrt ``Xs``.

        .. Warning:: ``points_to_sample`` should not contain duplicate points.

        This function accounts for the effect on the gradient resulting from
        cholesky-factoring the variance matrix.  See Smith 1995 for algorithm details.

        Observe that ``grad_chol`` is nominally sized:
        ``grad_chol[num_to_sample][num_to_sample][num_to_sample][dim]``.
        Let this be indexed ``grad_chol[k][j][i][d]``, which is read the derivative of ``var[j][i]``
        with respect to ``x_{k,d}`` (x = ``points_to_sample``)


        .. Note:: Comments are copied from
          :mod:`moe.optimal_learning.python.interfaces.gaussian_process_interface.GaussianProcessInterface.compute_grad_cholesky_variance_of_points`

        :param points_to_sample: num_to_sample points (in dim dimensions) being sampled from the GP
        :type points_to_sample: array of float64 with shape (num_to_sample, dim)
        :param chol_var: the cholesky factorization (L) of the variance matrix; only the lower triangle is accessed
        :type chol_var: array of float64 with shape (num_to_sample, num_to_sample)
        :param num_derivatives: return derivatives wrt points_to_sample[0:num_derivatives]; large or negative values are clamped
        :type num_derivatives: int
        :return: grad_chol: gradient of the cholesky factorization of the variance matrix of this GP.
          ``grad_chol[k][j][i][d]`` is actually the gradients of ``var_{j,i}`` with
          respect to ``x_{k,d}``, the d-th dimension of the k-th entry of ``points_to_sample``, where
          k = ``var_of_grad``
        :rtype: array of float64 with shape (num_derivatives, num_to_sample, num_to_sample, dim)

        """
        num_derivatives = self._clamp_num_derivatives(points_to_sample.shape[0], num_derivatives)

        # Users can pass this in directly b/c it has often been computed already.
        if chol_var is None:
            var_star = self.compute_variance_of_points(points_to_sample)
            # Note: only access the lower triangle of chol_var; upper triangle is garbage
            # cho_factor returns a tuple, (factorized_matrix, lower_tri_flag); grab the matrix
            chol_var = scipy.linalg.cho_factor(var_star, lower=True, overwrite_a=True)[0]

        grad_chol_decomp = numpy.empty((num_derivatives, points_to_sample.shape[0], points_to_sample.shape[0], self.dim))
        for i in xrange(num_derivatives):
            grad_chol_decomp[i, ...] = self._compute_grad_cholesky_variance_of_points_per_point(points_to_sample, chol_var, i)
        return grad_chol_decomp

    def add_sampled_points(self, sampled_points, validate=False):
        r"""Add sampled point(s) (point, value, noise) to the GP's prior data.

        Also forces recomputation of all derived quantities for GP to remain consistent.

        :param sampled_points: SamplePoint objects to load into the GP (containing point, function value, and noise variance)
        :type sampled_points: list of :class:`moe.optimal_learning.python.SamplePoint` objects
        :param validate: whether to sanity-check the input sample_points
        :type validate: boolean

        """
        # TODO(GH-192): Insert the new covariance (and cholesky covariance) rows into the current matrix  (O(N^2))
        # instead of recomputing everything (O(N^3))
        self._historical_data.append_sample_points(sampled_points, validate=validate)
        self._build_precomputed_data()

    def sample_point_from_gp(self, point_to_sample, noise_variance=0.0):
        r"""Sample a function value from a Gaussian Process prior, provided a point at which to sample.

        Uses the formula ``function_value = gpp_mean + sqrt(gpp_variance) * w1 + sqrt(noise_variance) * w2``, where ``w1, w2``
        are draws from N(0,1).

        .. NOTE::
             Set noise_variance to 0 if you want "accurate" draws from the GP.
             BUT if the drawn (point, value) pair is meant to be added back into the GP (e.g., for testing), then this point
             MUST be drawn with noise_variance equal to the noise associated with "point" as a member of "points_sampled"

        .. Note:: Comments are copied from
          :mod:`moe.optimal_learning.python.interfaces.gaussian_process_interface.GaussianProcessInterface.sample_point_from_gp`

        :param point_to_sample: point (in dim dimensions) at which to sample from this GP
        :type points_to_sample: array of float64 with shape (dim)
        :param noise_variance: amount of noise to associate with the sample
        :type noise_variance: float64 >= 0.0
        :return: sample_value: function value drawn from this GP
        :rtype: float64

        """
        point = numpy.array(point_to_sample, copy=False, ndmin=2)
        mean = self.compute_mean_of_points(point)[0]
        variance = self.compute_variance_of_points(point)[0, 0]

        return mean + numpy.sqrt(variance) * numpy.random.normal() + numpy.sqrt(noise_variance) * numpy.random.normal()<|MERGE_RESOLUTION|>--- conflicted
+++ resolved
@@ -390,71 +390,15 @@
             overwrite_a=True,
         )
 
-<<<<<<< HEAD
-=======
-    def __compute_grad_variance_of_points_per_point234(self, points_to_sample, var_of_grad):
-        r"""Compute the gradient of the variance (matrix) of this GP at a single point of ``Xs`` (``points_to_sample``) wrt ``Xs``.
-
-        See :meth:`~moe.optimal_learning.python.python_version.gaussian_process.GaussianProcess.compute_grad_variance_of_points` for more details.
-
-        :param points_to_sample: num_to_sample points (in dim dimensions) being sampled from the GP
-        :type points_to_sample: array of float64 with shape (num_to_sample, dim)
-        :param var_of_grad: index of ``points_to_sample`` to be differentiated against
-        :type var_of_grad: int in {0, .. ``num_to_sample``-1}
-        :return: grad_var: gradient of the variance matrix of this GP
-        :rtype: array of float64 with shape (num_to_sample, num_to_sample, dim)
-
-        """
-        # TODO(GH-62): This can be improved/optimized. see: gpp_math.cpp, GaussianProcess::ComputeGradVarianceOfPoints
-        num_to_sample = points_to_sample.shape[0]
-
-        # Compute grad variance
-        grad_var = numpy.zeros((num_to_sample, num_to_sample, self.dim))
-
-        K_star = self._build_integrated_covariance_maxtrix2(
-            self._covariance,
-            self._points_sampled,
-            points_to_sample,
-        )
-
-        _hyperparameters = self._covariance.get_hyperparameters()
-        l = numpy.copy(_hyperparameters[self.idx +1]) # is it the last??
-        covariance = SquareExponential(numpy.delete(_hyperparameters, self.idx +1, 0))
-        norm = numpy.pi /2.0
-        K_inv_times_K_star = numpy.dot(self._K_C, K_star)
-        for i, point_one in enumerate(points_to_sample):
-            for j, point_two in enumerate(points_to_sample):
-                if var_of_grad == i and var_of_grad == j:
-                    tmp_point_two = numpy.delete(point_two, self.idx, 0)
-                    tmp_point_one = numpy.delete(point_one, self.idx, 0)
-                    grad_var[i, j, ...] = covariance.covariance(tmp_point_one, tmp_point_two) * self.grad_var(point_one, point_two, l, self.idx)  #the K_star_start part
-                    for q, sampled_two in enumerate(self._points_sampled):
-                        for p, sampled_one in enumerate(self._points_sampled):
-                            tmp_sampled_two = numpy.delete(sampled_two, self.idx, 0)
-                            tmp_sampled_one = numpy.delete(sampled_one, self.idx, 0)
-                            grad_var[i, j, ...] -=  K_inv_times_K_star[q, i] * (sampled_two - point_one) * covariance.covariance(tmp_point_one, tmp_sampled_one) * norm
-                            grad_var[i, j, ...] -=  K_inv_times_K_star[p, i] * (sampled_one - point_one) * covariance.covariance(tmp_point_one, tmp_sampled_two) * norm
-                            grad_var[i,j,self.idx] = 0.0
-                elif var_of_grad == i:
-                    grad_var[i, j, ...] = covariance.covariance(tmp_point_one, tmp_point_two) * self.grad_var(point_one, point_two, l,self.idx)
-                    for idx_two, sampled_two in enumerate(self._points_sampled):
-                        grad_var[i, j, ...] -= K_inv_times_K_star[idx_two, j] * self._compute_integrated_grad_covariance2(sampled_two, point_one) * norm
-                elif var_of_grad == j:
-                    grad_var[i, j, ...] = covariance.covariance(tmp_point_two, tmp_point_one) * self.grad_var(point_two, point_one,l, self.idx)
-                    for idx_one, sampled_one in enumerate(self._points_sampled):
-                        grad_var[i, j, ...] -= K_inv_times_K_star[idx_one, i] * self._compute_integrated_grad_covariance2(sampled_two, point_two) * norm
-        return grad_var
-
->>>>>>> 83c2850d
     def __compute_grad_variance_of_points_per_point(self, points_to_sample, var_of_grad):
         num_to_sample = points_to_sample.shape[0]
         num_sampled = self._points_sampled.shape[0]
 
         # Compute grad variance
         grad_var = numpy.zeros((num_to_sample, num_to_sample, self.dim))
-        _hyperparameters = self._covariance.get_hyperparameters()
-        l = numpy.copy(_hyperparameters[self.idx +1]) # is it the last??
-        covariance = SquareExponential(numpy.delete(_hyperparameters, self.idx +1, 0))
+        hyperparameters = self._covariance.get_hyperparameters()
+        l = numpy.copy(hyperparameters[self.idx +1]) # is it the last??
+        covariance = SquareExponential(numpy.delete(hyperparameters, self.idx +1, 0))
         #delete integral dimension
         mask = numpy.ones(self._points_sampled.shape, dtype=bool)
         mask[:, self.idx] = False
@@ -468,30 +412,19 @@
                 if var_of_grad == i and var_of_grad == j:
                     tmp_point_two = numpy.delete(point_two, self.idx, 0)
                     tmp_point_one = numpy.delete(point_one, self.idx, 0)
-<<<<<<< HEAD
                     grad_var[i, j, ...] = covariance.covariance(tmp_point_one, tmp_point_two) * self._grad_var(point_one, point_two, l, self.idx)  #the K_star part
                     #calculating covariance, should happen in covariance class
                     k_xX = pt - ps
                     k_xX = numpy.power(k_xX,2)
                     k_xX = numpy.divide(k_xX,covariance._lengths_sq).reshape(num_sampled, self.dim-1)
-                    k_xX = _hyperparameters[0] * numpy.exp(-0.5 * k_xX.sum(axis=1)).reshape(num_sampled,num_to_sample)
+                    k_xX = hyperparameters[0] * numpy.exp(-0.5 * k_xX.sum(axis=1)).reshape(num_sampled,num_to_sample)
                     #
                     diff = (ps - pt)
                     xk_k_xX = numpy.multiply(diff, k_xX)
                     xk_k_xX_K_C = numpy.dot(xk_k_xX.T,self._K_C)
                     xk_k_xX_K_C_k_xX = numpy.dot(xk_k_xX_K_C, k_xX).reshape(self.dim-1)
-                    mask = numpy.ones(grad_var.shape, dtype=bool)
                     grad_var[i, j, remapping_idx] -= numpy.pi * xk_k_xX_K_C_k_xX
                     grad_var[i,j,self.idx] = 0.0
-=======
-                    grad_var[i, j, ...] = covariance.covariance(tmp_point_one, tmp_point_two) * self.grad_var(point_one, point_two, l, self.idx)  #the K_star_start part
-                    for q, x_q in enumerate(self._points_sampled):
-                        for p, x_p in enumerate(self._points_sampled):
-                            tmp_x_q = numpy.delete(x_q, self.idx, 0)
-                            tmp_x_p = numpy.delete(x_p, self.idx, 0)
-                            grad_var[i, j, ...] -= norm * self._K_C[q, p] * covariance.covariance(tmp_point_one, tmp_x_p) * covariance.covariance(tmp_point_one, tmp_x_q) * (x_p + x_q - 2.0*point_one)
-                            grad_var[i,j,self.idx] = 0.0
->>>>>>> 83c2850d
         return grad_var
 
     def _grad_var(self, point_one, point_two, l, idx):
