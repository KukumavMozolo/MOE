from pyramid.response import Response
from pyramid.view import view_config

import simplejson as json

import build.GPP as C_GP
from optimal_learning.EPI.src.python.cpp_wrappers.optimization_parameters import ExpectedImprovementOptimizationParameters
from optimal_learning.EPI.src.python.models.optimal_gaussian_process_linked_cpp import OptimalGaussianProcessLinkedCpp
from optimal_learning.EPI.src.python.models.covariance_of_process import CovarianceOfProcess
<<<<<<< HEAD
from optimal_learning.EPI.src.python.data_containers import SamplePoint
=======
from optimal_learning.EPI.src.python.models.sample_point import SamplePoint
from optimal_learning.EPI.src.python.constant import EIOptimizationParameters, GaussianProcessParameters, default_ei_optimization_parameters, default_gaussian_process_parameters
>>>>>>> 4f809261

from moe.schemas import GpMeanVarRequest, GpEiRequest, GpEiResponse, GpMeanVarResponse, GpNextPointsEpiRequest, GpNextPointsEpiResponse
from moe.constant import pretty_default

@view_config(route_name='home', renderer='moe:templates/index.mako')
def index_page(request):
    return {
            'nav_active': 'home',
            }

@view_config(route_name='gp_plot', renderer='moe:templates/gp_plot.mako')
def gp_plot_page(request):
    return {
            'nav_active': 'demo',
            'default_gaussian_process_parameters': default_gaussian_process_parameters,
            'default_ei_optimization_parameters': default_ei_optimization_parameters,
            }

# Pretty inputs

@view_config(route_name='gp_next_points_epi_pretty', renderer='moe:templates/pretty_input.mako')
def gp_next_points_epi_pretty_view(request):
    return {
            'endpoint': 'gp_next_points_epi',
            'default_text': json.dumps(pretty_default['gp_next_points_epi']),
            }

@view_config(route_name='gp_ei_pretty', renderer='moe:templates/pretty_input.mako')
def gp_ei_pretty_view(request):
    return {
            'endpoint': 'gp_ei',
            'default_text': json.dumps(pretty_default['gp_ei']),
            }

@view_config(route_name='gp_mean_var_pretty', renderer='moe:templates/pretty_input.mako')
def gp_mean_var_pretty_view(request):
    return {
            'endpoint': 'gp_mean_var',
            'default_text': json.dumps(pretty_default['gp_mean_var']),
            }

# GP routes

def _make_default_covariance_of_process(signal_variance=None, length=None):
    """Make a default covariance of process with optional parameters
    """
    hyperparameters = [signal_variance]
    hyperparameters.extend(length)

    return CovarianceOfProcess(hyperparameters=hyperparameters)

def _make_gp_from_gp_info(gp_info):
    """Create and return a C++ backed GP from a gp_info dict

    gp_info has the form of GpInfo in moe/schemas.py

    """
    # Load up the info
    points_sampled = gp_info['points_sampled']
    domain = gp_info['domain']
    signal_variance = gp_info['signal_variance']
    length = gp_info['length_scale']

    # Build the required objects
    covariance_of_process = _make_default_covariance_of_process(
            signal_variance=signal_variance,
            length=length,
            )
    GP = OptimalGaussianProcessLinkedCpp(
            domain=domain,
            covariance_of_process=covariance_of_process,
            )

    # Sample from the process
    for point in points_sampled:
        sample_point = SamplePoint(
                point['point'],
                point['value'],
                point['value_var'],
                )
        GP.add_sample_point(sample_point, point['value_var'])

    return GP

@view_config(route_name='gp_next_points_epi', renderer='json', request_method='POST')
def gp_next_points_epi_view(request):
    params_schema = GpNextPointsEpiRequest()
    params = params_schema.deserialize(request.json_body)

    num_samples_to_generate = params.get('num_samples_to_generate')
    gp_info = params.get('gp_info')
    
    ei_optimization_parameters_dict = params.get('ei_optimization_parameters')
    ei_optimization_parameters = EIOptimizationParameters(**ei_optimization_parameters_dict)

    GP = _make_gp_from_gp_info(gp_info)

    ei_optimization_parameters_cpp = ExpectedImprovementOptimizationParameters(
            domain_type=C_GP.DomainTypes.tensor_product,
            optimizer_type=C_GP.OptimizerTypes.gradient_descent,
            num_random_samples=0,
            optimizer_parameters=C_GP.GradientDescentParameters(
                ei_optimization_parameters.num_multistarts,
                ei_optimization_parameters.gd_iterations,
                ei_optimization_parameters.max_num_restarts,
                ei_optimization_parameters.gamma,
                ei_optimization_parameters.pre_mult,
                ei_optimization_parameters.max_relative_change,
                ei_optimization_parameters.tolerance,
                ),
            )
    next_points = GP.multistart_expected_improvement_optimization(
            ei_optimization_parameters_cpp,
            num_samples_to_generate,
            )
    expected_improvement = GP.evaluate_expected_improvement_at_point_list(next_points)

    json_points_to_sample = list([list(row) for row in next_points])

    resp_schema = GpNextPointsEpiResponse()
    resp = resp_schema.serialize({
            'endpoint': 'gp_next_points_epi',
            'points_to_sample': json_points_to_sample,
            'expected_improvement': list(expected_improvement),
            })

    return resp

@view_config(route_name='gp_mean_var', renderer='json', request_method='POST')
def gp_mean_var_view(request):
    params_schema = GpMeanVarRequest()
    params = params_schema.deserialize(request.json_body)

    points_to_sample = params.get('points_to_sample')
    gp_info = params.get('gp_info')

    GP = _make_gp_from_gp_info(gp_info)

    mean, var = GP.get_mean_and_var_of_points(points_to_sample)

    json_var = list([list(row) for row in var])

    resp_schema = GpMeanVarResponse()
    resp = resp_schema.serialize({
            'endpoint': 'gp_mean_var',
            'mean': list(mean),
            'var': json_var,
            })

    return resp

@view_config(route_name='gp_ei', renderer='json', request_method='POST')
def gp_ei_view(request):
    params_schema = GpEiRequest()
    params = params_schema.deserialize(request.json_body)

    points_to_evaluate = params.get('points_to_evaluate')
    points_being_sampled = params.get('points_being_sampled')
    mc_iterations = params.get('mc_iterations')

    gp_info = params.get('gp_info')
    if not gp_info:
        raise(ValueError, "POST request to /gp/ei needs gp_info")

    GP = _make_gp_from_gp_info(gp_info)

    expected_improvement = GP.evaluate_expected_improvement_at_point_list(
            points_to_evaluate,
            points_being_sampled=points_being_sampled,
            )

    resp_schema = GpEiResponse()
    resp = resp_schema.serialize({
            'endpoint': 'gp_ei',
            'expected_improvement': expected_improvement,
            })

    return resp<|MERGE_RESOLUTION|>--- conflicted
+++ resolved
@@ -1,21 +1,18 @@
+import numpy
+
+import moe.build.GPP as C_GP
+import simplejson as json
+
+from moe.constant import pretty_default
+from moe.optimal_learning.EPI.src.python.constant import EIOptimizationParameters, GaussianProcessParameters, default_ei_optimization_parameters, default_gaussian_process_parameters
+from moe.optimal_learning.EPI.src.python.cpp_wrappers.optimization_parameters import ExpectedImprovementOptimizationParameters
+from moe.optimal_learning.EPI.src.python.data_containers import SamplePoint
+from moe.optimal_learning.EPI.src.python.models.optimal_gaussian_process_linked_cpp import OptimalGaussianProcessLinkedCpp
+from moe.optimal_learning.EPI.src.python.models.covariance_of_process import CovarianceOfProcess
+from moe.schemas import GpMeanVarRequest, GpEiRequest, GpEiResponse, GpMeanVarResponse, GpNextPointsEpiRequest, GpNextPointsEpiResponse
 from pyramid.response import Response
 from pyramid.view import view_config
 
-import simplejson as json
-
-import build.GPP as C_GP
-from optimal_learning.EPI.src.python.cpp_wrappers.optimization_parameters import ExpectedImprovementOptimizationParameters
-from optimal_learning.EPI.src.python.models.optimal_gaussian_process_linked_cpp import OptimalGaussianProcessLinkedCpp
-from optimal_learning.EPI.src.python.models.covariance_of_process import CovarianceOfProcess
-<<<<<<< HEAD
-from optimal_learning.EPI.src.python.data_containers import SamplePoint
-=======
-from optimal_learning.EPI.src.python.models.sample_point import SamplePoint
-from optimal_learning.EPI.src.python.constant import EIOptimizationParameters, GaussianProcessParameters, default_ei_optimization_parameters, default_gaussian_process_parameters
->>>>>>> 4f809261
-
-from moe.schemas import GpMeanVarRequest, GpEiRequest, GpEiResponse, GpMeanVarResponse, GpNextPointsEpiRequest, GpNextPointsEpiResponse
-from moe.constant import pretty_default
 
 @view_config(route_name='home', renderer='moe:templates/index.mako')
 def index_page(request):
@@ -71,7 +68,7 @@
 
     """
     # Load up the info
-    points_sampled = gp_info['points_sampled']
+    points_sampled = numpy.array(gp_info['points_sampled'])
     domain = gp_info['domain']
     signal_variance = gp_info['signal_variance']
     length = gp_info['length_scale']
@@ -111,7 +108,6 @@
     GP = _make_gp_from_gp_info(gp_info)
 
     ei_optimization_parameters_cpp = ExpectedImprovementOptimizationParameters(
-            domain_type=C_GP.DomainTypes.tensor_product,
             optimizer_type=C_GP.OptimizerTypes.gradient_descent,
             num_random_samples=0,
             optimizer_parameters=C_GP.GradientDescentParameters(
@@ -124,19 +120,20 @@
                 ei_optimization_parameters.tolerance,
                 ),
             )
+    # TODO(eliu): domain_type should passed as part of the domain; this is a hack until I
+    # refactor these calls to use the new interface
+    ei_optimization_parameters_cpp.domain_type = C_GP.DomainTypes.tensor_product
     next_points = GP.multistart_expected_improvement_optimization(
             ei_optimization_parameters_cpp,
             num_samples_to_generate,
             )
     expected_improvement = GP.evaluate_expected_improvement_at_point_list(next_points)
 
-    json_points_to_sample = list([list(row) for row in next_points])
-
     resp_schema = GpNextPointsEpiResponse()
     resp = resp_schema.serialize({
             'endpoint': 'gp_next_points_epi',
-            'points_to_sample': json_points_to_sample,
-            'expected_improvement': list(expected_improvement),
+            'points_to_sample': next_points.tolist(),
+            'expected_improvement': expected_improvement.tolist(),
             })
 
     return resp
@@ -146,20 +143,18 @@
     params_schema = GpMeanVarRequest()
     params = params_schema.deserialize(request.json_body)
 
-    points_to_sample = params.get('points_to_sample')
+    points_to_sample = numpy.array(params.get('points_to_sample'))
     gp_info = params.get('gp_info')
 
     GP = _make_gp_from_gp_info(gp_info)
 
     mean, var = GP.get_mean_and_var_of_points(points_to_sample)
 
-    json_var = list([list(row) for row in var])
-
     resp_schema = GpMeanVarResponse()
     resp = resp_schema.serialize({
             'endpoint': 'gp_mean_var',
-            'mean': list(mean),
-            'var': json_var,
+            'mean': mean.tolist(),
+            'var': var.tolist(),
             })
 
     return resp
@@ -169,8 +164,8 @@
     params_schema = GpEiRequest()
     params = params_schema.deserialize(request.json_body)
 
-    points_to_evaluate = params.get('points_to_evaluate')
-    points_being_sampled = params.get('points_being_sampled')
+    points_to_evaluate = numpy.array(params.get('points_to_evaluate'))
+    points_being_sampled = numpy.array(params.get('points_being_sampled'))
     mc_iterations = params.get('mc_iterations')
 
     gp_info = params.get('gp_info')
