* Features

<<<<<<< HEAD
  * ``cpp_wrappers.expected_improvement.multistart_expected_improvement_optimization`` can use GPUs; requires ``max_num_threads == 1`` until future multi-GPU support (#368)
  * Implemented  BLA (Bayesian Learning Automaton). (#373)
=======
  * Added startup message to REST server including tips for OSX users (#400)

* Changes

* Bugs

## v0.2.1 (2014-09-22)

SHA: ``ab6f959c11a0cacbed6dad618fe6ffed71092116``

* Features

  * Implemented BLA (Bayesian Learning Automaton). (#373)
>>>>>>> e38ed81f
  * Connected GPU functions to multistart gradient descent optimizer. (#270)

* Changes

* Bugs

  * variance in a sample arm was dropped in _make_bandit_historical_info_from_params. (#385)
  * SampleArm's ``__add__`` and ``__str__`` were broken. (#387)
  * Specifying ``max_num_threads`` on GPU compute paths caused a segfault (#394)

## v0.2.0 (2014-08-15)

SHA: ``8201917e3f9b47b8edd8039ea3278ef8631b0f2a``

* Features

  * Added multi-armed bandit endpoint. (#255)
    * Implemented epsilon-greedy. (#255)
    * Implemented epsilon-first. (#335)
    * Implemented UCB1. (#354)
    * Implemented UCB1-tuned. (#366)
  * Added support for the L-BFGS-B optimizer. (#296)
  * Added GPU implementation for q,p-EI and its gradient computation. (#219)
    * Speed up GPU functions by redesign of memory allocation. (#297)

* Changes

  * Split up old ``schemas.py`` file into ``schemas/`` directory with several subfiles (#291)
  * Improved Dockerfile, reducing Docker-based install times substantially, https://hub.docker.com/u/yelpmoe/ (#332)
    * Created ``min_reqs`` docker container which is a snapshot of all MOE third-party requirements
    * Created ``latest``, which tracks the latest MOE build
    * Started releasing docker containers for each tagged MOE release (currently just ``v0.1.0``)
  * ``GradientDescentOptimization`` (C++) no longer has a separate ``next_points`` output (#186)
  * LogLikelihood evaluate at point list and latin hypercube search now return status dicts like every other optimizer (#189)
    * status dicts also a little more informative/standardized now
  * Update C++ autodoc tools to handle the new ``gpu`` directory (#353)
  * Added ``__version__`` to ``moe/__init__.py`` (#353)

* Bugs

  * Throw exceptions (C++) if ``num_multistarts`` or ``num_random_samples`` is 0 (#345)
  * ``combined_example`` endpoint was not passing ``kwargs`` through so users could not change the default server (#356)
    * fix sometimes dropped general ``kwargs`` (#358)
  * ``mean_var_of_gp_from_historic_data`` was also not passing ``kwargs`` (#359)

## v0.1.0 (2014-07-29)

SHA: ``5fef1d242cc8b6e0d6443522f8ba73ba743607de``

* Features

  * initial open source release<|MERGE_RESOLUTION|>--- conflicted
+++ resolved
@@ -1,10 +1,7 @@
 * Features
 
-<<<<<<< HEAD
-  * ``cpp_wrappers.expected_improvement.multistart_expected_improvement_optimization`` can use GPUs; requires ``max_num_threads == 1`` until future multi-GPU support (#368)
-  * Implemented  BLA (Bayesian Learning Automaton). (#373)
-=======
   * Added startup message to REST server including tips for OSX users (#400)
+  * Added GPU support to ``cpp_wrappers.expected_improvement.multistart_expected_improvement_optimization``; requires ``max_num_threads == 1`` until future multi-GPU support (#368)
 
 * Changes
 
@@ -17,7 +14,6 @@
 * Features
 
   * Implemented BLA (Bayesian Learning Automaton). (#373)
->>>>>>> e38ed81f
   * Connected GPU functions to multistart gradient descent optimizer. (#270)
 
 * Changes
