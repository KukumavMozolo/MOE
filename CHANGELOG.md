--- conflicted
+++ resolved
@@ -2,12 +2,8 @@
 
   * Added multi-armed bandit endpoint. (#255)
     * Implemented epsilon-greedy. (#255)
-<<<<<<< HEAD
     * Implemented epsilon-first. (#335) 
     * Implemented UCB1. (#354)
-=======
-    * Implemented epsilon-first. (#335)
->>>>>>> ba075a0a
   * Added support for the L-BFGS-B optimizer. (#296)
 
 * Changes
